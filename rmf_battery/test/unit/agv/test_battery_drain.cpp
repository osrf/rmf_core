/*
 * Copyright (C) 2020 Open Source Robotics Foundation
 *
 * Licensed under the Apache License, Version 2.0 (the "License");
 * you may not use this file except in compliance with the License.
 * You may obtain a copy of the License at
 *
 *     http://www.apache.org/licenses/LICENSE-2.0
 *
 * Unless required by applicable law or agreed to in writing, software
 * distributed under the License is distributed on an "AS IS" BASIS,
 * WITHOUT WARRANTIES OR CONDITIONS OF ANY KIND, either express or implied.
 * See the License for the specific language governing permissions and
 * limitations under the License.
 *
*/

#include <rmf_battery/agv/SimpleMotionPowerSink.hpp>
#include <rmf_battery/agv/SimpleDevicePowerSink.hpp>
#include <rmf_battery/agv/BatterySystem.hpp>
#include <rmf_battery/agv/MechanicalSystem.hpp>
#include <rmf_battery/agv/PowerSystem.hpp>


#include <rmf_traffic/Trajectory.hpp>
#include <rmf_traffic/agv/VehicleTraits.hpp>
#include <rmf_traffic/agv/Interpolate.hpp>
#include <rmf_traffic/Time.hpp>

#include <rmf_utils/catch.hpp>

#include <iostream>

SCENARIO("Test battery drain with RobotA")
{
  using BatterySystem = rmf_battery::agv::BatterySystem;
  using MechanicalSystem = rmf_battery::agv::MechanicalSystem;
  using PowerSystem = rmf_battery::agv::PowerSystem;
  using SimpleMotionPowerSink = rmf_battery::agv::SimpleMotionPowerSink;
  using SimpleDevicePowerSink = rmf_battery::agv::SimpleDevicePowerSink;
  using namespace std::chrono_literals;

  // Initializing system traits
  BatterySystem battery_system{12, 24, 2};
  REQUIRE(battery_system.valid());
  MechanicalSystem mechanical_system{20, 10, 0.3};
  REQUIRE(mechanical_system.valid());
  PowerSystem power_system_1{"processor", 10};
  REQUIRE(power_system_1.valid());
  SimpleMotionPowerSink motion_power_sink{battery_system, mechanical_system};
  SimpleDevicePowerSink device_power_sink{battery_system, power_system_1};
  

  // Initializing vehicle traits
  const rmf_traffic::agv::VehicleTraits traits(
    {0.7, 0.5}, {0.3, 0.25}, {nullptr, nullptr});

  const double initial_soc = 1.0;

  WHEN("Robot moves 100m along a straight line")
  {
    const auto start_time = std::chrono::steady_clock::now();
    const std::vector<Eigen::Vector3d> positions = {
      Eigen::Vector3d{0.0, 0.0, 0.0},
      Eigen::Vector3d{100, 0.0, 0.0},
    };
    rmf_traffic::Trajectory trajectory =
      rmf_traffic::agv::Interpolate::positions(traits, start_time, positions);

    const double dSOC_motion = motion_power_sink.compute_change_in_charge(
      trajectory);
    const double dSOC_device = device_power_sink.compute_change_in_charge(
      rmf_traffic::time::to_seconds(trajectory.duration()));

    const double remaining_soc = initial_soc - dSOC_motion - dSOC_device;

    // std::cout << "Remaining soc: " << remaining_soc << std::endl;
    const bool ok = remaining_soc > 0.99 && remaining_soc < 1.0;
    CHECK(ok);
  }

  WHEN("Robot moves 15km along a straight line")
  {
    const auto start_time = std::chrono::steady_clock::now();
    const std::vector<Eigen::Vector3d> positions = {
      Eigen::Vector3d{0.0, 0.0, 0.0},
      Eigen::Vector3d{15000, 0.0, 0.0},
    };
    rmf_traffic::Trajectory trajectory =
      rmf_traffic::agv::Interpolate::positions(traits, start_time, positions);

    const double dSOC_motion = motion_power_sink.compute_change_in_charge(
      trajectory);
    const double dSOC_device = device_power_sink.compute_change_in_charge(
      rmf_traffic::time::to_seconds(trajectory.duration()));

    const double remaining_soc = initial_soc - dSOC_motion - dSOC_device;

    // std::cout << "Remaining soc: " << remaining_soc << std::endl;
    const bool ok = remaining_soc > -1 && remaining_soc < 0.05;
    CHECK(ok);
  }
}

SCENARIO("Test SimpleBatteryEstimator with RobotB")
{
  using BatterySystem = rmf_battery::agv::BatterySystem;
  using MechanicalSystem = rmf_battery::agv::MechanicalSystem;
  using PowerSystem = rmf_battery::agv::PowerSystem;
  using SimpleMotionPowerSink = rmf_battery::agv::SimpleMotionPowerSink;
  using SimpleDevicePowerSink = rmf_battery::agv::SimpleDevicePowerSink;
  using namespace std::chrono_literals;

  // Initializing system traits
  BatterySystem battery_system{24, 40, 2};
  REQUIRE(battery_system.valid());
  MechanicalSystem mechanical_system{70, 40, 0.22};
  REQUIRE(mechanical_system.valid());
  PowerSystem power_system_1{"processor", 20};
  REQUIRE(power_system_1.valid());
  SimpleMotionPowerSink motion_power_sink{battery_system, mechanical_system};
  SimpleDevicePowerSink device_power_sink{battery_system, power_system_1};
  
  // Initializing vehicle traits
  const rmf_traffic::agv::VehicleTraits traits(
    {1.0, 0.7}, {0.6, 0.5}, {nullptr, nullptr});

  const double initial_soc = 1.0;

  WHEN("Robot moves 100m along a straight line")
  {
    const auto start_time = std::chrono::steady_clock::now();
    const std::vector<Eigen::Vector3d> positions = {
      Eigen::Vector3d{0.0, 0.0, 0.0},
      Eigen::Vector3d{100, 0.0, 0.0},
    };
    rmf_traffic::Trajectory trajectory =
      rmf_traffic::agv::Interpolate::positions(traits, start_time, positions);

    const double dSOC_motion = motion_power_sink.compute_change_in_charge(
      trajectory);
    const double dSOC_device = device_power_sink.compute_change_in_charge(
      rmf_traffic::time::to_seconds(trajectory.duration()));

    const double remaining_soc = initial_soc - dSOC_motion - dSOC_device;

    // std::cout << "Remaining soc: " << remaining_soc << std::endl;
    const bool ok = remaining_soc > 0.98 && remaining_soc < 1.0;
    CHECK(ok);
  }

  WHEN("Robot moves 20km along a horizontal straight line")
  {
    const auto start_time = std::chrono::steady_clock::now();
    const std::vector<Eigen::Vector3d> positions = {
      Eigen::Vector3d{0.0, 0.0, 0.0},
      Eigen::Vector3d{20000, 0.0, 0.0},
    };
    rmf_traffic::Trajectory trajectory =
      rmf_traffic::agv::Interpolate::positions(traits, start_time, positions);

    const double dSOC_motion = motion_power_sink.compute_change_in_charge(
      trajectory);
    const double dSOC_device = device_power_sink.compute_change_in_charge(
      rmf_traffic::time::to_seconds(trajectory.duration()));

    const double remaining_soc = initial_soc - dSOC_motion - dSOC_device;

    // std::cout << "Remaining soc: " << remaining_soc << std::endl;
    const bool ok = remaining_soc > -1.0 && remaining_soc < 0.10;
    CHECK(ok);
  }

  WHEN("Robot moves 20km along a vertical straight line")
  {
    const auto start_time = std::chrono::steady_clock::now();
    const std::vector<Eigen::Vector3d> positions = {
      Eigen::Vector3d{0.0, 0.0, 0.0},
      Eigen::Vector3d{0.0, 20000.0, 0.0},
    };
    rmf_traffic::Trajectory trajectory =
      rmf_traffic::agv::Interpolate::positions(traits, start_time, positions);

    const double dSOC_motion = motion_power_sink.compute_change_in_charge(
      trajectory);
    const double dSOC_device = device_power_sink.compute_change_in_charge(
      rmf_traffic::time::to_seconds(trajectory.duration()));

    const double remaining_soc = initial_soc - dSOC_motion - dSOC_device;

    const bool ok = remaining_soc > -1.0 && remaining_soc < 0.10;
    CHECK(ok);
  }

  WHEN("Robot moves 20km along a square perimeter")
  {
    const auto start_time = std::chrono::steady_clock::now();
    const std::vector<Eigen::Vector3d> positions = {
      Eigen::Vector3d{0.0, 0.0, 0.0},
      Eigen::Vector3d{5000, 0.0, 0.0},
      Eigen::Vector3d{5000, 5000.0, 0.0},
      Eigen::Vector3d{0.0, 5000.0, 0.0},
      Eigen::Vector3d{0.0, 0.0, 0.0}
    };
    rmf_traffic::Trajectory trajectory =
      rmf_traffic::agv::Interpolate::positions(traits, start_time, positions);

    const double dSOC_motion = motion_power_sink.compute_change_in_charge(
      trajectory);
    const double dSOC_device = device_power_sink.compute_change_in_charge(
      rmf_traffic::time::to_seconds(trajectory.duration()));

    const double remaining_soc = initial_soc - dSOC_motion - dSOC_device;
    const bool ok = remaining_soc > -1.0 && remaining_soc < 0.10;
    CHECK(ok);
  }

  WHEN("Testing turning on a spot")
  {
    const auto start_time = std::chrono::steady_clock::now();
    rmf_traffic::Trajectory trajectory;
    trajectory.insert(
      start_time,
      {0, 0, 0},
      {0, 0, 0});
    trajectory.insert(
      start_time + 5s,
      {5, 0, M_PI},
      {0, 0, 0});
    REQUIRE(trajectory.size() == 2);

    const double dSOC_motion = motion_power_sink.compute_change_in_charge(
      trajectory);
    const double dSOC_device = device_power_sink.compute_change_in_charge(
      rmf_traffic::time::to_seconds(trajectory.duration()));

    const double remaining_soc = initial_soc - dSOC_motion - dSOC_device;

    // std::cout << "Remaining soc: " << remaining_soc << std::endl;
    const bool ok = remaining_soc > 0.99 && remaining_soc < 1.0;
    CHECK(ok);
  }
}

<<<<<<< HEAD

=======
>>>>>>> 9cb4a318
SCENARIO("Testing Cleaning Request")
{
  using BatterySystem = rmf_battery::agv::BatterySystem;
  using MechanicalSystem = rmf_battery::agv::MechanicalSystem;
  using PowerSystem = rmf_battery::agv::PowerSystem;
  using SimpleMotionPowerSink = rmf_battery::agv::SimpleMotionPowerSink;
  using SimpleDevicePowerSink = rmf_battery::agv::SimpleDevicePowerSink;
  using namespace std::chrono_literals;

  // Initializing system traits
  BatterySystem battery_system{24, 40, 8.8};
  REQUIRE(battery_system.valid());
  MechanicalSystem mechanical_system{70, 40, 0.22};
  REQUIRE(mechanical_system.valid());
  PowerSystem power_system_1{"processor", 20};
  REQUIRE(power_system_1.valid());
  SimpleMotionPowerSink motion_power_sink{battery_system, mechanical_system};
  SimpleDevicePowerSink device_power_sink{battery_system, power_system_1};
  
  // Initializing vehicle traits
  const rmf_traffic::agv::VehicleTraits traits(
    {0.7, 0.5}, {0.4, 1.0}, {nullptr, nullptr});

  const double initial_soc = 1.0;

  WHEN("Computing invariant drain for zone_3")
  {
    const auto start_time = std::chrono::steady_clock::now();
    const std::vector<Eigen::Vector3d> positions = {
      Eigen::Vector3d{104.0, -46.92, -M_PI/2.0},
      Eigen::Vector3d{104.0, -48.55, 0.0},
      Eigen::Vector3d{159.8, -48.38, M_PI/2.0},
      Eigen::Vector3d{159.8, -46.73, M_PI},
      Eigen::Vector3d{105.4, -47.04, M_PI/2.0},
      Eigen::Vector3d{105.5, -45.37, 0.0},
      Eigen::Vector3d{159.8, -45.25, 0.0},
      Eigen::Vector3d{155.0, -46.79, -M_PI/2.0},
    };
    rmf_traffic::Trajectory trajectory =
      rmf_traffic::agv::Interpolate::positions(traits, start_time, positions);

    const double dSOC_motion = motion_power_sink.compute_change_in_charge(
      trajectory);
    const double dSOC_device = device_power_sink.compute_change_in_charge(
      rmf_traffic::time::to_seconds(trajectory.duration()));

<<<<<<< HEAD
    std::cout << "Motion: " << dSOC_motion << "Device: " << dSOC_device << std::endl;
=======
    // std::cout << "Motion: " << dSOC_motion << "Device: " << dSOC_device << std::endl;
>>>>>>> 9cb4a318

    const double remaining_soc = initial_soc - dSOC_motion - dSOC_device;
    REQUIRE(remaining_soc <= 1.0);
  }
}<|MERGE_RESOLUTION|>--- conflicted
+++ resolved
@@ -242,10 +242,6 @@
   }
 }
 
-<<<<<<< HEAD
-
-=======
->>>>>>> 9cb4a318
 SCENARIO("Testing Cleaning Request")
 {
   using BatterySystem = rmf_battery::agv::BatterySystem;
@@ -292,11 +288,7 @@
     const double dSOC_device = device_power_sink.compute_change_in_charge(
       rmf_traffic::time::to_seconds(trajectory.duration()));
 
-<<<<<<< HEAD
-    std::cout << "Motion: " << dSOC_motion << "Device: " << dSOC_device << std::endl;
-=======
     // std::cout << "Motion: " << dSOC_motion << "Device: " << dSOC_device << std::endl;
->>>>>>> 9cb4a318
 
     const double remaining_soc = initial_soc - dSOC_motion - dSOC_device;
     REQUIRE(remaining_soc <= 1.0);
