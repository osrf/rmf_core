--- conflicted
+++ resolved
@@ -121,14 +121,8 @@
       const rclcpp::NodeOptions& options = rclcpp::NodeOptions(),
       const std::optional<std::chrono::nanoseconds>& wait_time = std::nullopt)
     : rclcpp::Node{node_name, options},
-<<<<<<< HEAD
       _executor{std::make_shared<RxCppExecutor>(
                   worker, _make_exec_args(options))}
-=======
-      _worker{std::move(worker)},
-      _executor(_make_exec_args(options)),
-      _wait_time(wait_time)
->>>>>>> 2500a0c4
   {
     // Do nothing
   }
@@ -148,32 +142,8 @@
       _node_added = true;
     }
 
-<<<<<<< HEAD
     std::unique_lock<std::mutex> lock(_stopping_mutex);
     _stopped = false;
-=======
-    const auto sleep_param = "transport_sleep";
-    declare_parameter<double>(sleep_param, 0.0);
-    if (has_parameter(sleep_param))
-    {
-      auto param = get_parameter(sleep_param);
-      if (param.get_type() != rclcpp::ParameterType::PARAMETER_DOUBLE)
-      {
-        RCLCPP_WARN(get_logger(), "Expected parameter %s to be double", sleep_param);
-      }
-      else
-      {
-        auto sleep_time = param.as_double();
-        if(sleep_time > 0)
-        {
-          _wait_time = {std::chrono::duration_cast<std::chrono::nanoseconds>(
-            std::chrono::duration<double, std::ratio<1,1000>>(sleep_time))};
-        }
-        RCLCPP_WARN(get_logger(), "Sleeping for %f", sleep_time);
-      }
-    }
-    
->>>>>>> 2500a0c4
     _stopping = false;
 
     _spin_thread = std::thread([&]()
@@ -252,13 +222,9 @@
 
   std::shared_ptr<RxCppExecutor> _executor;
   bool _node_added = false;
-<<<<<<< HEAD
   std::condition_variable _stopped_cv;
   std::thread _spin_thread;
-=======
-  std::condition_variable _spin_cv;
-  std::optional<std::chrono::nanoseconds> _wait_time;
->>>>>>> 2500a0c4
+
 
   static rclcpp::ExecutorOptions _make_exec_args(
       const rclcpp::NodeOptions& options)
@@ -267,30 +233,6 @@
     exec_args.context = options.context();
     return exec_args;
   }
-<<<<<<< HEAD
-=======
-
-  void _do_spin()
-  {
-    _executor.spin_some();
-    if (_wait_time)
-    {
-      rclcpp::sleep_for(*_wait_time);
-    }
-    if (still_spinning())
-      _schedule_spin();
-  }
-
-  void _schedule_spin()
-  {
-    _worker.schedule(
-          [w = weak_from_this()](const auto&)
-    {
-      if (const auto node = std::static_pointer_cast<Transport>(w.lock()))
-        node->_do_spin();
-    });
-  }
->>>>>>> 2500a0c4
 };
 
 } // namespace rmf_rxcpp
