/*
 * Copyright (C) 2020 Open Source Robotics Foundation
 *
 * Licensed under the Apache License, Version 2.0 (the "License");
 * you may not use this file except in compliance with the License.
 * You may obtain a copy of the License at
 *
 *     http://www.apache.org/licenses/LICENSE-2.0
 *
 * Unless required by applicable law or agreed to in writing, software
 * distributed under the License is distributed on an "AS IS" BASIS,
 * WITHOUT WARRANTIES OR CONDITIONS OF ANY KIND, either express or implied.
 * See the License for the specific language governing permissions and
 * limitations under the License.
 *
*/

#include "TaskManager.hpp"

#include <rmf_task/requests/ChargeBattery.hpp>
#include <rmf_task/requests/Clean.hpp>
#include <rmf_task/requests/Delivery.hpp>
#include <rmf_task/requests/Loop.hpp>

#include <rmf_traffic_ros2/Time.hpp>

#include <rmf_traffic/agv/Planner.hpp>

#include "tasks/Clean.hpp"
#include "tasks/ChargeBattery.hpp"
#include "tasks/Delivery.hpp"
#include "tasks/Loop.hpp"

namespace rmf_fleet_adapter {

//==============================================================================
TaskManagerPtr TaskManager::make(agv::RobotContextPtr context)
{
  auto mgr = TaskManagerPtr(new TaskManager(std::move(context)));
  mgr->_emergency_sub = mgr->_context->node()->emergency_notice()
    .observe_on(rxcpp::identity_same_worker(mgr->_context->worker()))
    .subscribe(
      [w = mgr->weak_from_this()](const auto& msg)
    {
      if (auto mgr = w.lock())
      {
        if (auto task = mgr->_active_task)
        {
          if (auto phase = task->current_phase())
            phase->emergency_alarm(msg->data);
        }
      }
    });

  mgr->_task_timer = mgr->context()->node()->create_wall_timer(
    std::chrono::seconds(1),
    [w = mgr->weak_from_this()]()
    {
      if (auto mgr = w.lock())
      {
        mgr->_begin_next_task();
      }
    });

  mgr->_retreat_timer = mgr->context()->node()->create_wall_timer(
    std::chrono::seconds(10),
    [w = mgr->weak_from_this()]()
    {
      if (auto mgr = w.lock())
      {
        mgr->retreat_to_charger();
      }
    });
  return mgr;
}

//==============================================================================
TaskManager::TaskManager(agv::RobotContextPtr context)
  : _context(std::move(context))
{
  // Do nothing
}

//==============================================================================
void TaskManager::queue_task(std::shared_ptr<Task> task)
{
  {
    std::lock_guard<std::mutex> guard(_mutex);
    _queue.push_back(task);

  RCLCPP_INFO(
        _context->node()->get_logger(),
        "Queuing new task [%s] for [%s]. New queue size: %d",
         task->id().c_str(), _context->requester_id().c_str(),
        _queue.size());

    rmf_task_msgs::msg::TaskSummary msg;
    msg.task_id = task->id(); // duplicated
    msg.task_profile.task_id = task->id();
    msg.task_profile.description = task->description()->to_msg();
    msg.state = msg.STATE_QUEUED;
    msg.robot_name = _context->name();
    msg.fleet_name = _context->description().owner();
    msg.start_time = rmf_traffic_ros2::convert(task->deployment_time());
    msg.end_time = rmf_traffic_ros2::convert(task->finish_state().finish_time());
    this->_context->node()->task_summary()->publish(msg);
  }

  if (!_active_task)
    _begin_next_task();
}

//==============================================================================
auto TaskManager::expected_finish_state() const -> State
{
  // If an active task exists, return the estimated finish state of that task
  /// else update the current time and battery level for the state and return
  if (_active_task)
    return _context->current_task_end_state();

  // Update battery soc and finish time in the current state
  auto finish_state = _context->current_task_end_state();
  auto location = finish_state.location();
  location.time(rmf_traffic_ros2::convert(_context->node()->now()));
  finish_state.location(location);
  
  const double current_battery_soc = _context->current_battery_soc();
  finish_state.battery_soc(current_battery_soc);
  
  return finish_state;
}

//==============================================================================
const agv::RobotContextPtr& TaskManager::context()
{
  return _context;
}

//==============================================================================
const Task* TaskManager::current_task() const
{
  return _active_task.get();
}

//==============================================================================
const std::vector<std::shared_ptr<Task>> TaskManager::task_queue() const
{
  return _queue;
}

//==============================================================================
void TaskManager::set_queue(
  const std::vector<std::shared_ptr<Task>>& tasks)
{
<<<<<<< HEAD
  for (const auto t : tasks)
    queue_task(t);
}
=======
  // We indent this block as _mutex is also locked in the _begin_next_task()
  // function that is called at the end of this function.
  {
    std::lock_guard<std::mutex> guard(_mutex);
    _queue.clear();

    // We use dynamic cast to determine the type of request and then call the
    // appropriate make(~) function to convert the request into a task
    for (std::size_t i = 0; i < assignments.size(); ++i)
    {
      const auto& a = assignments[i];
      auto start = _context->current_task_end_state().location();
      if (i != 0)
        start = assignments[i-1].state().location();
      start.time(a.deployment_time());
      rmf_task_msgs::msg::TaskType task_type_msg;
      const auto request = a.request();
      if (std::dynamic_pointer_cast<
        const rmf_task::requests::CleanDescription>(request->description()) != nullptr)
      {
        task_type_msg.type = task_type_msg.TYPE_CLEAN;
        auto task = rmf_fleet_adapter::tasks::make_clean(
          request,
          _context,
          start,
          a.deployment_time(),
          a.state());
        
        _queue.push_back(task);
      }

      else if (std::dynamic_pointer_cast<
        const rmf_task::requests::ChargeBatteryDescription>(
          request->description()) != nullptr)
      {
        task_type_msg.type = task_type_msg.TYPE_CHARGE_BATTERY;
        const auto task = tasks::make_charge_battery(
          request,
          _context,
          start,
          a.deployment_time(),
          a.state());

        _queue.push_back(task);
      }

      else if (std::dynamic_pointer_cast<
        const rmf_task::requests::DeliveryDescription>(
          request->description()) != nullptr)
      {
        task_type_msg.type = task_type_msg.TYPE_DELIVERY;
        const auto task = tasks::make_delivery(
          request,
          _context,
          start,
          a.deployment_time(),
          a.state());

        _queue.push_back(task);
      }

      else if (std::dynamic_pointer_cast<
        const rmf_task::requests::LoopDescription>(request->description()) != nullptr)
      {
        task_type_msg.type = task_type_msg.TYPE_LOOP;
        const auto task = tasks::make_loop(
          request,
          _context,
          start,
          a.deployment_time(),
          a.state());

        _queue.push_back(task);
      }

      else
      {
        RCLCPP_WARN(
          _context->node()->get_logger(),
          "[TaskManager] Un-supported request type in assignment list. "
          "Please update the implementation of TaskManager::set_queue() to "
          "support request with task_id:[%s]",
          a.request()->id().c_str());

        continue;
      }

      // publish queued task
      rmf_task_msgs::msg::TaskSummary msg;
      msg.task_id = _queue.back()->id();
      msg.task_profile.task_id = _queue.back()->id();
      msg.state = msg.STATE_QUEUED;
      msg.robot_name = _context->name();
      msg.fleet_name = _context->description().owner();
      msg.task_profile.description.task_type = task_type_msg;
      msg.start_time = rmf_traffic_ros2::convert(
        _queue.back()->deployment_time());
      msg.start_time = rmf_traffic_ros2::convert(
        _queue.back()->finish_state().finish_time());
      this->_context->node()->task_summary()->publish(msg);
    }
  }
>>>>>>> 308264cb

//==============================================================================
agv::ConstRobotContextPtr TaskManager::context() const
{
  return _context;
}

//==============================================================================
const std::vector<rmf_task::ConstRequestPtr> TaskManager::requests() const
{
  std::vector<rmf_task::ConstRequestPtr> requests;
  requests.reserve(_queue.size());
  for (const auto& task : _queue)
  {
    if (std::dynamic_pointer_cast<
      const rmf_task::requests::ChargeBatteryDescription>(
        task->request()->description()))
      continue;
    requests.push_back(task->request());
  }
  return requests;
}

//==============================================================================
void TaskManager::_begin_next_task()
{
  if (_active_task)
    return;

  std::lock_guard<std::mutex> guard(_mutex);

  if (_queue.empty())
  {
    // _task_sub.unsubscribe();
    // _expected_finish_location = rmf_utils::nullopt;

    // RCLCPP_INFO(
    //       _context->node()->get_logger(),
    //       "Finished all remaining tasks for [%s]",
    //       _context->requester_id().c_str());

    return;
  }

  const rmf_traffic::Time now = rmf_traffic_ros2::convert(
    _context->node()->now());
  const auto next_task = _queue.front();
  const auto deployment_time = next_task->deployment_time();

  if (now >= deployment_time)
  {
    // Update state in RobotContext and Assign active task
    _context->current_task_end_state(_queue.front()->finish_state());
    _active_task = std::move(_queue.front());
    _queue.erase(_queue.begin());

    RCLCPP_INFO(
          _context->node()->get_logger(),
          "Beginning new task [%s] for [%s]. Remaining queue size: %d",
          _active_task->id().c_str(), _context->requester_id().c_str(),
          _queue.size());

    _task_sub = _active_task->observe()
        .observe_on(rxcpp::identity_same_worker(_context->worker()))
        .subscribe(
          [this, id = _active_task->id()](Task::StatusMsg msg)
    {
      msg.task_id = id;
      msg.task_profile.task_id = id;
      msg.task_profile.description = _active_task->description()->to_msg();
      msg.robot_name = _context->name();
      msg.fleet_name = _context->description().owner();
      msg.start_time = rmf_traffic_ros2::convert(
        _active_task->deployment_time());
      msg.end_time = rmf_traffic_ros2::convert(
        _active_task->finish_state().finish_time());
      _context->node()->task_summary()->publish(msg);
    },
          [this, id = _active_task->id()](std::exception_ptr e)
    {
      rmf_task_msgs::msg::TaskSummary msg;
      msg.state = msg.STATE_FAILED;

      try {
        std::rethrow_exception(e);
      }
      catch(const std::exception& e) {
        msg.status = e.what();
      }

      msg.task_id = id;
      msg.task_profile.task_id = id;
      msg.task_profile.description = _active_task->description()->to_msg();
      msg.robot_name = _context->name();
      msg.fleet_name = _context->description().owner();
      msg.start_time = rmf_traffic_ros2::convert(
        _active_task->deployment_time());
      msg.end_time = rmf_traffic_ros2::convert(
        _active_task->finish_state().finish_time());
      _context->node()->task_summary()->publish(msg);
    },
          [this, id = _active_task->id()]()
    {
      rmf_task_msgs::msg::TaskSummary msg;
      msg.task_id = id;
      msg.task_profile.task_id = id;
      msg.task_profile.description = _active_task->description()->to_msg();
      msg.state = msg.STATE_COMPLETED;
      msg.robot_name = _context->name();
      msg.fleet_name = _context->description().owner();
      msg.start_time = rmf_traffic_ros2::convert(
        _active_task->deployment_time());
      msg.end_time = rmf_traffic_ros2::convert(
        _active_task->finish_state().finish_time());
      this->_context->node()->task_summary()->publish(msg);

      _active_task = nullptr;
    });

    _active_task->begin();
    _register_executed_task(_active_task->id());
  }
}

//==============================================================================
void TaskManager::retreat_to_charger()
{
  {
    std::lock_guard<std::mutex> guard(_mutex);
    if (_active_task || !_queue.empty())
      return;
  }

  const auto task_planner = _context->task_planner();
  if (!task_planner)
    return;

  const auto current_state = expected_finish_state();
  if (current_state.waypoint() == current_state.charging_waypoint())
    return;

  const double threshold_soc =
    _context->task_planning_constraints().threshold_soc();
  const double retreat_threshold = 1.2 * threshold_soc;
  const double current_battery_soc = _context->current_battery_soc();

  const auto task_planner_config = task_planner->config();
  const auto estimate_cache = task_planner->estimate_cache();

  double retreat_battery_drain = 0.0;
  const auto endpoints = std::make_pair(current_state.waypoint(),
    current_state.charging_waypoint());
  const auto& cache_result = estimate_cache->get(endpoints);

  if (cache_result)
  {
    retreat_battery_drain = cache_result->dsoc;
  }
  else
  {
    const rmf_traffic::agv::Planner::Goal retreat_goal{
      current_state.charging_waypoint()};
    const auto result_to_charger = task_planner_config->planner()->plan(
      current_state.location(), retreat_goal);

    // We assume we can always compute a plan
    double dSOC_motion = 0.0;
    double dSOC_device = 0.0;
    rmf_traffic::Duration retreat_duration = rmf_traffic::Duration{0};
    rmf_traffic::Time itinerary_start_time = current_state.finish_time();

    for (const auto& itinerary : result_to_charger->get_itinerary())
    {
      const auto& trajectory = itinerary.trajectory();
      const auto& finish_time = *trajectory.finish_time();
      const rmf_traffic::Duration itinerary_duration =
        finish_time - itinerary_start_time;

      dSOC_motion =
        task_planner_config->motion_sink()->compute_change_in_charge(
          trajectory);
      dSOC_device =
        task_planner_config->ambient_sink()->compute_change_in_charge(
          rmf_traffic::time::to_seconds(itinerary_duration));
      retreat_battery_drain += dSOC_motion + dSOC_device;
      retreat_duration +=itinerary_duration;
      itinerary_start_time = finish_time;
    }
    estimate_cache->set(endpoints, retreat_duration,
      retreat_battery_drain);
  }

  const double battery_soc_after_retreat =
    current_battery_soc - retreat_battery_drain;

  if ((battery_soc_after_retreat < retreat_threshold) &&
    (battery_soc_after_retreat > threshold_soc))
  {
    // Add a new charging task to the task queue
    auto charging_request = rmf_task::requests::ChargeBattery::make(
      task_planner_config->battery_system(),
      task_planner_config->motion_sink(),
      task_planner_config->ambient_sink(),
      task_planner_config->planner(),
      current_state.finish_time());

    const auto finish = charging_request->description()->estimate_finish(
      current_state,
      _context->task_planning_constraints(),
      estimate_cache);
    
    if (!finish)
      return;

    rmf_task::agv::TaskPlanner::Assignment charging_assignment(
      charging_request,
      finish.value().finish_state(),
      current_state.finish_time());

    const auto task_desc = rmf_task_ros2::Description::make_description(
      charging_assignment.deployment_time(),
      rmf_task_msgs::msg::TaskType::TYPE_CHARGE_BATTERY);

    // TODO(YL)  Check time input
    const auto task = rmf_fleet_adapter::tasks::make_charge_battery(
      task_desc,
      std::dynamic_pointer_cast<const rmf_task::requests::ChargeBattery>(charging_request),
      _context,
      current_state.location(),
      charging_assignment.deployment_time(),
      charging_assignment.state());

    queue_task(task);

    RCLCPP_INFO(
      _context->node()->get_logger(),
      "Initiating automatic retreat to charger for robot [%s]",
      _context->name().c_str());
  }

  if ((battery_soc_after_retreat < retreat_threshold) &&
    (battery_soc_after_retreat < threshold_soc))
  {
    RCLCPP_WARN(
      _context->node()->get_logger(),
      "Robot [%s] needs to be charged but has insufficient battery remaining "
      "to retreat to its designated charger.",
      _context->name().c_str());
  }
}

//==============================================================================
const std::vector<std::string>& TaskManager::get_executed_tasks() const
{
  return _executed_task_registry;
}

//==============================================================================
void TaskManager::_register_executed_task(const std::string& id)
{
  // Currently the choice of storing 100 executed tasks is arbitrary.
  // TODO: Save a time stamp for when tasks are completed and cull entries after
  // a certain time window instead.
  if (_executed_task_registry.size() >= 100)
    _executed_task_registry.erase(_executed_task_registry.begin());
  
  _executed_task_registry.push_back(id);
}


} // namespace rmf_fleet_adapter<|MERGE_RESOLUTION|>--- conflicted
+++ resolved
@@ -152,114 +152,9 @@
 void TaskManager::set_queue(
   const std::vector<std::shared_ptr<Task>>& tasks)
 {
-<<<<<<< HEAD
   for (const auto t : tasks)
     queue_task(t);
 }
-=======
-  // We indent this block as _mutex is also locked in the _begin_next_task()
-  // function that is called at the end of this function.
-  {
-    std::lock_guard<std::mutex> guard(_mutex);
-    _queue.clear();
-
-    // We use dynamic cast to determine the type of request and then call the
-    // appropriate make(~) function to convert the request into a task
-    for (std::size_t i = 0; i < assignments.size(); ++i)
-    {
-      const auto& a = assignments[i];
-      auto start = _context->current_task_end_state().location();
-      if (i != 0)
-        start = assignments[i-1].state().location();
-      start.time(a.deployment_time());
-      rmf_task_msgs::msg::TaskType task_type_msg;
-      const auto request = a.request();
-      if (std::dynamic_pointer_cast<
-        const rmf_task::requests::CleanDescription>(request->description()) != nullptr)
-      {
-        task_type_msg.type = task_type_msg.TYPE_CLEAN;
-        auto task = rmf_fleet_adapter::tasks::make_clean(
-          request,
-          _context,
-          start,
-          a.deployment_time(),
-          a.state());
-        
-        _queue.push_back(task);
-      }
-
-      else if (std::dynamic_pointer_cast<
-        const rmf_task::requests::ChargeBatteryDescription>(
-          request->description()) != nullptr)
-      {
-        task_type_msg.type = task_type_msg.TYPE_CHARGE_BATTERY;
-        const auto task = tasks::make_charge_battery(
-          request,
-          _context,
-          start,
-          a.deployment_time(),
-          a.state());
-
-        _queue.push_back(task);
-      }
-
-      else if (std::dynamic_pointer_cast<
-        const rmf_task::requests::DeliveryDescription>(
-          request->description()) != nullptr)
-      {
-        task_type_msg.type = task_type_msg.TYPE_DELIVERY;
-        const auto task = tasks::make_delivery(
-          request,
-          _context,
-          start,
-          a.deployment_time(),
-          a.state());
-
-        _queue.push_back(task);
-      }
-
-      else if (std::dynamic_pointer_cast<
-        const rmf_task::requests::LoopDescription>(request->description()) != nullptr)
-      {
-        task_type_msg.type = task_type_msg.TYPE_LOOP;
-        const auto task = tasks::make_loop(
-          request,
-          _context,
-          start,
-          a.deployment_time(),
-          a.state());
-
-        _queue.push_back(task);
-      }
-
-      else
-      {
-        RCLCPP_WARN(
-          _context->node()->get_logger(),
-          "[TaskManager] Un-supported request type in assignment list. "
-          "Please update the implementation of TaskManager::set_queue() to "
-          "support request with task_id:[%s]",
-          a.request()->id().c_str());
-
-        continue;
-      }
-
-      // publish queued task
-      rmf_task_msgs::msg::TaskSummary msg;
-      msg.task_id = _queue.back()->id();
-      msg.task_profile.task_id = _queue.back()->id();
-      msg.state = msg.STATE_QUEUED;
-      msg.robot_name = _context->name();
-      msg.fleet_name = _context->description().owner();
-      msg.task_profile.description.task_type = task_type_msg;
-      msg.start_time = rmf_traffic_ros2::convert(
-        _queue.back()->deployment_time());
-      msg.start_time = rmf_traffic_ros2::convert(
-        _queue.back()->finish_state().finish_time());
-      this->_context->node()->task_summary()->publish(msg);
-    }
-  }
->>>>>>> 308264cb
 
 //==============================================================================
 agv::ConstRobotContextPtr TaskManager::context() const
@@ -486,7 +381,7 @@
     // TODO(YL)  Check time input
     const auto task = rmf_fleet_adapter::tasks::make_charge_battery(
       task_desc,
-      std::dynamic_pointer_cast<const rmf_task::requests::ChargeBattery>(charging_request),
+      charging_request,
       _context,
       current_state.location(),
       charging_assignment.deployment_time(),
