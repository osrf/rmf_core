--- conflicted
+++ resolved
@@ -512,18 +512,14 @@
     return;
 
   const std::string id = msg->task_profile.task_id;
-<<<<<<< HEAD
   DispatchAck dispatch_ack;
   dispatch_ack.dispatch_request = *msg;
   dispatch_ack.success = false;
-=======
->>>>>>> fae7564d
 
   if (msg->method == DispatchRequest::ADD)
   {
     const auto task_it = bid_notice_assignments.find(id);
     if (task_it == bid_notice_assignments.end())
-<<<<<<< HEAD
     {
       RCLCPP_WARN(
         node->get_logger(),
@@ -536,13 +532,6 @@
     RCLCPP_INFO(
       node->get_logger(),
       "Bid for task_id:[%s] awarded to fleet [%s]. Processing request...",
-=======
-      return;
-
-    RCLCPP_INFO(
-      node->get_logger(),
-      "Bid for task_id:[%s] awarded to fleet [%s]",
->>>>>>> fae7564d
       id.c_str(), name.c_str());
 
     auto& assignments = task_it->second;
@@ -553,11 +542,7 @@
         node->get_logger(),
         "The number of available robots does not match that in the assignments "
         "for task_id:[%s]. This request will be ignored.", id.c_str());
-<<<<<<< HEAD
       dispatch_ack_pub->publish(dispatch_ack);
-=======
-
->>>>>>> fae7564d
       return;
     }
 
@@ -572,10 +557,7 @@
         "Unable to find generated request for task_id:[%s]. This request will "
         "be ignored.",
         id.c_str());
-<<<<<<< HEAD
       dispatch_ack_pub->publish(dispatch_ack); 
-=======
->>>>>>> fae7564d
       return;
     }
 
@@ -593,10 +575,7 @@
           "Unable to replan assignments when accommodating task_id:[%s]. This "
           "request will be ignored.",
           id.c_str());
-<<<<<<< HEAD
         dispatch_ack_pub->publish(dispatch_ack);
-=======
->>>>>>> fae7564d
         return;
       }
       assignments = replan_results.value();
@@ -613,14 +592,10 @@
     }
 
     current_assignment_cost = task_planner->compute_cost(assignments);
-<<<<<<< HEAD
     assigned_requests.insert({id, request_it->second});
     dispatch_ack.success = true;
     dispatch_ack_pub->publish(dispatch_ack);
   
-=======
-
->>>>>>> fae7564d
     RCLCPP_INFO(
       node->get_logger(),
       "Assignments updated for robots in fleet [%s] to accommodate task_id:[%s]",
@@ -629,7 +604,6 @@
 
   else if (msg->method == DispatchRequest::CANCEL)
   {
-<<<<<<< HEAD
     // We currently only support cancellation of a queued task.
     // TODO: Support cancellation of an active task.
 
@@ -715,13 +689,6 @@
       "Task with task_id:[%s] has successfully been cancelled. Assignments "
       "updated for robots in fleet [%s].",
       id.c_str(), name.c_str());
-=======
-    RCLCPP_WARN(
-      node->get_logger(),
-      "Cancellation of a task has not been implemented yet. Ignoring "
-      "DispatchRequest for task_id:[%s].",
-      id.c_str());
->>>>>>> fae7564d
   }
 
   else
@@ -729,11 +696,7 @@
     RCLCPP_WARN(
       node->get_logger(),
       "Received DispatchRequest for task_id:[%s] with invalid method. Only "
-<<<<<<< HEAD
       "ADD and CANCEL methods are supported. This request will be ignored.",
-=======
-      "ADD and CANCEL methods are supported. The request will be ignored.",
->>>>>>> fae7564d
       id.c_str());
     return;
   }
@@ -884,14 +847,9 @@
 }
 
 //==============================================================================
-<<<<<<< HEAD
 auto FleetUpdateHandle::Implementation::allocate_tasks(
   rmf_task::ConstRequestPtr new_request,
   rmf_task::ConstRequestPtr ignore_request) const -> std::optional<Assignments>
-=======
-auto FleetUpdateHandle::Implementation:: allocate_tasks(
-  rmf_task::ConstRequestPtr request) const -> std::optional<Assignments>
->>>>>>> fae7564d
 {
   // Collate robot states, constraints and combine new requestptr with 
   // requestptr of non-charging tasks in task manager queues
@@ -900,17 +858,10 @@
   std::vector<rmf_task::ConstRequestPtr> pending_requests;
   std::string id = "";
 
-<<<<<<< HEAD
   if (new_request)
   {
     pending_requests.push_back(new_request);
     id = new_request->id();
-=======
-  if (request)
-  {
-    pending_requests.push_back(request);
-    id = request->id();
->>>>>>> fae7564d
   }
 
   for (const auto& t : task_managers)
@@ -922,7 +873,6 @@
       pending_requests.end(), requests.begin(), requests.end());
   }
 
-<<<<<<< HEAD
   // Remove the request to be ignored if present
   if (ignore_request)
   {
@@ -949,10 +899,6 @@
         ignore_request->id().c_str());
     }
   }
-=======
-  if (pending_requests.empty())
-    return std::nullopt;
->>>>>>> fae7564d
 
   RCLCPP_INFO(
     node->get_logger(), 
