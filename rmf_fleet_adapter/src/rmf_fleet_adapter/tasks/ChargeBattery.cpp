/*
 * Copyright (C) 2020 Open Source Robotics Foundation
 *
 * Licensed under the Apache License, Version 2.0 (the "License");
 * you may not use this file except in compliance with the License.
 * You may obtain a copy of the License at
 *
 *     http://www.apache.org/licenses/LICENSE-2.0
 *
 * Unless required by applicable law or agreed to in writing, software
 * distributed under the License is distributed on an "AS IS" BASIS,
 * WITHOUT WARRANTIES OR CONDITIONS OF ANY KIND, either express or implied.
 * See the License for the specific language governing permissions and
 * limitations under the License.
 *
*/

#include "../phases/GoToPlace.hpp"

#include "../phases/WaitForCharge.hpp"

#include "ChargeBattery.hpp"

namespace rmf_fleet_adapter {
namespace tasks {

//==============================================================================
std::shared_ptr<Task> make_charge_battery(
<<<<<<< HEAD
    const rmf_task_ros2::ConstDescriptionPtr task_description,
    const rmf_task::requests::ConstChargeBatteryRequestPtr request,
=======
    const rmf_task::ConstRequestPtr request,
>>>>>>> 308264cb
    const agv::RobotContextPtr& context,
    const rmf_traffic::agv::Plan::Start start,
    const rmf_traffic::Time deployment_time,
    const rmf_task::agv::State finish_state)
{
  std::shared_ptr<const rmf_task::requests::ChargeBatteryDescription>
  description = std::dynamic_pointer_cast<
    const rmf_task::requests::ChargeBatteryDescription>(request->description());

  if (description == nullptr)
    return nullptr;

  rmf_traffic::agv::Planner::Goal goal{finish_state.charging_waypoint()};

  Task::PendingPhases phases;
  phases.push_back(
    phases::GoToPlace::make(context, std::move(start), goal));
  phases.push_back(
    phases::WaitForCharge::make(context, description->battery_system(), 0.99));

  return Task::make(
    request->id(),
    std::move(task_description),
    std::move(phases),
    context->worker(),
    deployment_time,
    finish_state,
    request);
}

} // namespace task
} // namespace rmf_fleet_adapter<|MERGE_RESOLUTION|>--- conflicted
+++ resolved
@@ -26,12 +26,8 @@
 
 //==============================================================================
 std::shared_ptr<Task> make_charge_battery(
-<<<<<<< HEAD
     const rmf_task_ros2::ConstDescriptionPtr task_description,
-    const rmf_task::requests::ConstChargeBatteryRequestPtr request,
-=======
     const rmf_task::ConstRequestPtr request,
->>>>>>> 308264cb
     const agv::RobotContextPtr& context,
     const rmf_traffic::agv::Plan::Start start,
     const rmf_traffic::Time deployment_time,
