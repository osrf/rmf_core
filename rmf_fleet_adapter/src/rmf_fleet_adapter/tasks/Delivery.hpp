--- conflicted
+++ resolved
@@ -28,12 +28,8 @@
 
 //==============================================================================
 std::shared_ptr<Task> make_delivery(
-<<<<<<< HEAD
     const rmf_task_ros2::ConstDescriptionPtr task_description,
-    const rmf_task::requests::ConstDeliveryRequestPtr request,
-=======
     const rmf_task::ConstRequestPtr request,
->>>>>>> 308264cb
     const agv::RobotContextPtr& context,
     const rmf_traffic::agv::Plan::Start pickup_start,
     const rmf_traffic::Time deployment_time,
