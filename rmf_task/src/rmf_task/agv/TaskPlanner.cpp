/*
 * Copyright (C) 2020 Open Source Robotics Foundation
 *
 * Licensed under the Apache License, Version 2.0 (the "License");
 * you may not use this file except in compliance with the License.
 * You may obtain a copy of the License at
 *
 *     http://www.apache.org/licenses/LICENSE-2.0
 *
 * Unless required by applicable law or agreed to in writing, software
 * distributed under the License is distributed on an "AS IS" BASIS,
 * WITHOUT WARRANTIES OR CONDITIONS OF ANY KIND, either express or implied.
 * See the License for the specific language governing permissions and
 * limitations under the License.
 *
*/

#include <rmf_task/agv/TaskPlanner.hpp>
#include <rmf_task/Estimate.hpp>
#include <rmf_task/agv/State.hpp>
#include <rmf_task/requests/ChargeBattery.hpp>

#include <rmf_traffic/Time.hpp>

#include <thread>
#include <map>
#include <set>
#include <algorithm>
#include <unordered_map>
#include <limits>
#include <queue>
#include <iostream>

namespace rmf_task {
namespace agv {


//==============================================================================
class TaskPlanner::Configuration::Implementation
{
public:

  rmf_battery::agv::BatterySystem battery_system;
  std::shared_ptr<rmf_battery::MotionPowerSink> motion_sink;
  std::shared_ptr<rmf_battery::DevicePowerSink> ambient_sink;
  std::shared_ptr<rmf_traffic::agv::Planner> planner;
  FilterType filter_type;

};

TaskPlanner::Configuration::Configuration(
  rmf_battery::agv::BatterySystem battery_system,
  std::shared_ptr<rmf_battery::MotionPowerSink> motion_sink,
  std::shared_ptr<rmf_battery::DevicePowerSink> ambient_sink,
  std::shared_ptr<rmf_traffic::agv::Planner> planner,
  const FilterType filter_type)
: _pimpl(rmf_utils::make_impl<Implementation>(
      Implementation{
        battery_system,
        std::move(motion_sink),
        std::move(ambient_sink),
        std::move(planner),
        filter_type
      }))
{
  // Do nothing
}

//==============================================================================
rmf_battery::agv::BatterySystem& TaskPlanner::Configuration::battery_system()
{
  return _pimpl->battery_system;
}

//==============================================================================
auto TaskPlanner::Configuration::battery_system(
  rmf_battery::agv::BatterySystem battery_system) -> Configuration&
{
  _pimpl->battery_system = battery_system;
  return *this;
}

//==============================================================================
std::shared_ptr<rmf_battery::MotionPowerSink> TaskPlanner::Configuration::motion_sink() const
{
  return _pimpl->motion_sink;
}

//==============================================================================
std::shared_ptr<rmf_battery::DevicePowerSink> TaskPlanner::Configuration::ambient_sink() const
{
  return _pimpl->ambient_sink;
}

//==============================================================================
std::shared_ptr<rmf_traffic::agv::Planner> TaskPlanner::Configuration::planner() const
{
  return _pimpl->planner;
} 

//==============================================================================
TaskPlanner::FilterType TaskPlanner::Configuration::filter_type() const
{
  return _pimpl->filter_type;
}

//==============================================================================
auto TaskPlanner::Configuration::filter_type(
  TaskPlanner::FilterType filter_type) -> Configuration&
{
  _pimpl->filter_type = filter_type;
  return *this;
}

//==============================================================================
class TaskPlanner::Assignment::Implementation
{
public:

  rmf_task::RequestPtr request;
  State state;
  rmf_traffic::Time deployment_time;
};

//==============================================================================
TaskPlanner::Assignment::Assignment(
  rmf_task::RequestPtr request,
  State state,
  rmf_traffic::Time deployment_time)
: _pimpl(rmf_utils::make_impl<Implementation>(
      Implementation{
        std::move(request),
        std::move(state),
        deployment_time
      }))
{
  // Do nothing
}

//==============================================================================
rmf_task::RequestPtr TaskPlanner::Assignment::request() const
{
  return _pimpl->request;
}

//==============================================================================
const State& TaskPlanner::Assignment::state() const
{
  return _pimpl->state;
}

//==============================================================================
const rmf_traffic::Time& TaskPlanner::Assignment::deployment_time() const
{
  return _pimpl->deployment_time;
}

//==============================================================================

namespace {

// ============================================================================
struct Invariant
{
  std::size_t task_id;
  double earliest_start_time;
  double earliest_finish_time;
};

// ============================================================================
struct InvariantLess
{
  bool operator()(const Invariant& a, const Invariant& b) const
  {
    return a.earliest_finish_time < b.earliest_finish_time;
  }
};

// ============================================================================
class Candidates
{
public:

  struct Entry
  {
    std::size_t candidate;
    State state;
    rmf_traffic::Time wait_until;
    State previous_state;
    bool require_charge_battery = false;
  };

  // Map finish time to Entry
  using Map = std::multimap<rmf_traffic::Time, Entry>;

  static Candidates make(
    const std::vector<State>& initial_states,
    const std::vector<StateConfig>& state_configs,
    const rmf_task::Request& request,
    const rmf_task::Request& charge_battery_request);

  Candidates(const Candidates& other)
  {
    _value_map = other._value_map;
    _update_map();
  }

  Candidates& operator=(const Candidates& other)
  {
    _value_map = other._value_map;
    _update_map();
    return *this;
  }

  Candidates(Candidates&&) = default;
  Candidates& operator=(Candidates&&) = default;

  // We may have more than one best candidate so we store their iterators in
  // a Range
  struct Range
  {
    Map::const_iterator begin;
    Map::const_iterator end;
  };

  Range best_candidates() const
  {
    assert(!_value_map.empty());

    Range range;
    range.begin = _value_map.begin();
    auto it = range.begin;
    while (it->first == range.begin->first)
      ++it;

    range.end = it;
    return range;
  }

  rmf_traffic::Time best_finish_time() const
  {
    assert(!_value_map.empty());
    return _value_map.begin()->first;
  }

  void update_candidate(
    std::size_t candidate,
    State state,
    rmf_traffic::Time wait_until,
    State previous_state,
    bool require_charge_battery)
  {
    const auto it = _candidate_map.at(candidate);
    _value_map.erase(it);
    _candidate_map[candidate] = _value_map.insert(
      {
        state.finish_time(),
        Entry{candidate, state, wait_until, previous_state, require_charge_battery}
      });
  }

private:
  Map _value_map;
  std::vector<Map::iterator> _candidate_map;

  Candidates(Map candidate_values)
    : _value_map(std::move(candidate_values))
  {
    _update_map();
  }

  void _update_map()
  {
    for (auto it = _value_map.begin(); it != _value_map.end(); ++it)
    {
      const auto c = it->second.candidate;
      if (_candidate_map.size() <= c)
        _candidate_map.resize(c+1);

      _candidate_map[c] = it;
    }
  }
};

Candidates Candidates::make(
  const std::vector<State>& initial_states,
  const std::vector<StateConfig>& state_configs,
  const rmf_task::Request& request,
  const rmf_task::Request& charge_battery_request)
{
  Map initial_map;
  for (std::size_t i = 0; i < initial_states.size(); ++i)
  {
    const auto& state = initial_states[i];
    const auto& state_config = state_configs[i];
    const auto finish = request.estimate_finish(state, state_config);
    if (finish.has_value())
    {
      initial_map.insert({
        finish.value().finish_state().finish_time(),
        Entry{
          i,
          finish.value().finish_state(),
          finish.value().wait_until(),
          state,
          false}});
    }
    else
    {
      auto battery_estimate =
        charge_battery_request.estimate_finish(state, state_config);
      if (battery_estimate.has_value())
      {
        auto new_finish = request.estimate_finish(
          battery_estimate.value().finish_state(), state_config);
        assert(new_finish.has_value());
        initial_map.insert(
          {new_finish.value().finish_state().finish_time(),
          Entry{
            i,
            new_finish.value().finish_state(),
            new_finish.value().wait_until(),
            state,
            true}});
      }
      else
      {
        std::cerr << "Unable to create entry for candidate [" << i 
                  << "] and request [" << request.id() << " ]" << std::endl;
        assert(false);
      }
    }
    
  }

  return Candidates(std::move(initial_map));
}

// ============================================================================
struct PendingTask
{
  PendingTask(
      std::vector<rmf_task::agv::State>& initial_states,
      std::vector<rmf_task::agv::StateConfig>& state_configs,
      rmf_task::Request::SharedPtr request_,
      rmf_task::Request::SharedPtr charge_battery_request)
    : request(std::move(request_)),
      candidates(Candidates::make(
        initial_states, state_configs, *request, *charge_battery_request)),
      earliest_start_time(request->earliest_start_time())
  {
    // Do nothing
  }

  rmf_task::Request::SharedPtr request;
  Candidates candidates;
  rmf_traffic::Time earliest_start_time;
};

// ============================================================================
struct Node
{
  struct AssignmentWrapper
  {
    std::size_t internal_id;
    TaskPlanner::Assignment assignment;
  };

  using AssignedTasks = std::vector<std::vector<AssignmentWrapper>>;
  using UnassignedTasks =
    std::unordered_map<std::size_t, PendingTask>;
  using InvariantSet = std::multiset<Invariant, InvariantLess>;

  AssignedTasks assigned_tasks;
  UnassignedTasks unassigned_tasks;
  double cost_estimate;
  rmf_traffic::Time latest_time;
  InvariantSet unassigned_invariants;
  std::size_t next_available_internal_id = 1;

  // ID 0 is reserved for charging tasks
  std::size_t get_available_internal_id(bool charging_task = false)
  {
    return charging_task ? 0 : next_available_internal_id++;
  }

  void sort_invariants()
  {
    unassigned_invariants.clear();
    for (const auto& u : unassigned_tasks)
    {
      double earliest_start_time = rmf_traffic::time::to_seconds(
        u.second.earliest_start_time.time_since_epoch());
      double earliest_finish_time = earliest_start_time
        + rmf_traffic::time::to_seconds(u.second.request->invariant_duration());

      unassigned_invariants.insert(
        Invariant{
          u.first,
          earliest_start_time,
          earliest_finish_time
        });
    }
  }

  void pop_unassigned(std::size_t task_id)
  {
    unassigned_tasks.erase(task_id);

    bool popped_invariant = false;
    InvariantSet::iterator erase_it;
    for (auto it = unassigned_invariants.begin();
      it != unassigned_invariants.end(); ++it)
    {
      if (it->task_id == task_id)
      {
        popped_invariant = true;
        erase_it = it;
        break;
      }
    }
    unassigned_invariants.erase(erase_it);
    assert(popped_invariant);
  }
};


using NodePtr = std::shared_ptr<Node>;
using ConstNodePtr = std::shared_ptr<const Node>;

// ============================================================================
struct LowestCostEstimate
{
  bool operator()(const ConstNodePtr& a, const ConstNodePtr& b)
  {
    return b->cost_estimate < a->cost_estimate;
  }
};

//==============================================================================
// Sorts and distributes tasks among agents based on the earliest finish time
// possible for each task (i.e. not accounting for any variant costs). Guaranteed
// to underestimate actual cost when the earliest start times for each task are
// similar (enforced by the segmentation_threshold).
class InvariantHeuristicQueue
{
public:

  InvariantHeuristicQueue(std::vector<double> initial_values)
  {
    assert(!initial_values.empty());
    std::sort(initial_values.begin(), initial_values.end());

    for (const auto value : initial_values)
      _stacks.push_back({{0, value}});
  }

  void add(const double earliest_start_time, const double earliest_finish_time)
  {
    double prev_end_value = _stacks[0].back().end;
    double new_end_value = prev_end_value + (earliest_finish_time - earliest_start_time);
    _stacks[0].push_back({earliest_start_time, new_end_value});

    // Find the largest stack that is still smaller than the current front
    const auto next_it = _stacks.begin() + 1;
    auto end_it = next_it;
    for (; end_it != _stacks.end(); ++end_it)
    {
      if (new_end_value <= end_it->back().end)
        break;
    }

    if (next_it != end_it)
    {
      // Rotate the vector elements to move the front stack to its new place
      // in the order
      std::rotate(_stacks.begin(), next_it, end_it);
    }
  }

  double compute_cost() const
  {
    double total_cost = 0.0;
    for (const auto& stack : _stacks)
    {
      // NOTE: We start iterating from i=1 because i=0 represents a component of
      // the cost that is already accounted for by g(n) and the variant
      // component of h(n)
      for (std::size_t i = 1; i < stack.size(); ++i)
      {
        // Set lower bound of 0 to account for case where optimistically calculated
        // end time is smaller than earliest start time
        total_cost += std::max(0.0, (stack[i].end - stack[i].start));
      }
    }

    return total_cost;
  }

private:
  struct element { double start; double end; };
  std::vector<std::vector<element>> _stacks;
};

// ============================================================================
class Filter
{
public:

  Filter(TaskPlanner::FilterType type, const std::size_t N_tasks)
    : _type(type),
      _set(N_tasks, AssignmentHash(N_tasks))
  {
    // Do nothing
  }

  bool ignore(const Node& node);

private:

  struct TaskTable;

  struct AgentTable
  {
    std::unordered_map<std::size_t, std::unique_ptr<TaskTable>> agent;
  };

  struct TaskTable
  {
    std::unordered_map<std::size_t, std::unique_ptr<AgentTable>> task;
  };
  
  struct AssignmentHash
  {
    AssignmentHash(std::size_t N)
    {
      // We add 1 to N because
      _shift = std::ceil(std::log2(N+1));
    }

    std::size_t operator()(const Node::AssignedTasks& assignments) const
    {
      std::size_t output = 0;
      std::size_t count = 0;
      for (const auto& a : assignments)
      {
        for (const auto& s : a)
        {
          // We add 1 to the task_id to differentiate between task_id == 0 and
          // a task being unassigned.
          const std::size_t id = s.internal_id + 1;
          output += id << (_shift * (count++));
        }
      }

      return output;
    }

    std::size_t _shift;
  };

  struct AssignmentEqual
  {
    bool operator()(
      const Node::AssignedTasks& A, const Node::AssignedTasks& B) const
    {
      if (A.size() != B.size())
        return false;

      for (std::size_t i=0; i < A.size(); ++i)
      {
        const auto& a = A[i];
        const auto& b = B[i];

        if (a.size() != b.size())
          return false;

        for (std::size_t j=0; j < a.size(); ++j)
        {
          if (a[j].internal_id != b[j].internal_id)
          {
            return false;
          }
        }
      }

      return true;
    }
  };

  using Set = std::unordered_set<Node::AssignedTasks, AssignmentHash, AssignmentEqual>;

  TaskPlanner::FilterType _type;
  AgentTable _root;
  Set _set;
};

bool Filter::ignore(const Node& node)
{
  if (_type == TaskPlanner::FilterType::Passthrough)
    return false;

  if (_type == TaskPlanner::FilterType::Hash)
    return !_set.insert(node.assigned_tasks).second;

  bool new_node = false;

  // TODO(MXG): Consider replacing this tree structure with a hash set

  AgentTable* agent_table = &_root;
  std::size_t a = 0;
  std::size_t t = 0;
  while(a < node.assigned_tasks.size())
  {
    const auto& current_agent = node.assigned_tasks.at(a);

    if (t < current_agent.size())
    {
      const auto& task_id = current_agent[t].internal_id;
      const auto agent_insertion = agent_table->agent.insert({a, nullptr});
      if (agent_insertion.second)
        agent_insertion.first->second = std::make_unique<TaskTable>();

      auto* task_table = agent_insertion.first->second.get();

      const auto task_insertion = task_table->task.insert({task_id, nullptr});
      if (task_insertion.second)
      {
        new_node = true;
        task_insertion.first->second = std::make_unique<AgentTable>();
      }

      agent_table = task_insertion.first->second.get();
      ++t;
    }
    else
    {
      t = 0;
      ++a;
    }
  }

  return !new_node;
}

const rmf_traffic::Duration segmentation_threshold =
    rmf_traffic::time::from_seconds(1.0);

inline double compute_g_assignment(const TaskPlanner::Assignment& assignment)
{
  return rmf_traffic::time::to_seconds(assignment.state().finish_time()
    - assignment.request()->earliest_start_time());
}

} // anonymous namespace

class TaskPlanner::Implementation
{
public:

  std::shared_ptr<Configuration> config;

  RequestPtr make_charging_request(rmf_traffic::Time start_time)
  {
    return rmf_task::requests::ChargeBattery::make(
      config->battery_system(),
      config->motion_sink(),
      config->ambient_sink(),
      config->planner(),
      start_time,
      true);
  }

  double compute_g(const Assignments& assigned_tasks)
  {
    double cost = 0.0;
    for (const auto& agent : assigned_tasks)
    {
      for (const auto& assignment : agent)
      {
<<<<<<< HEAD
        cost += compute_g_assignment(assignment);
=======
        if (std::dynamic_pointer_cast<const rmf_task::requests::ChargeBattery>(
          assignment.request()))
        {
          continue; // Ignore charging tasks in cost
        }

        cost +=
          rmf_traffic::time::to_seconds(
            assignment.state().finish_time() - assignment.request()->earliest_start_time());
>>>>>>> 005e88ba
      }
    }

    return cost;
  }

  TaskPlanner::Assignments prune_assignments(
    TaskPlanner::Assignments& assignments)
  {
    for (std::size_t a = 0; a < assignments.size(); ++a)
    {
      if (assignments[a].empty())
        continue;

      // Remove charging task at end of assignments if any
      // TODO(YV): Remove this after fixing the planner
      if (std::dynamic_pointer_cast<const rmf_task::requests::ChargeBattery>(
          assignments[a].back().request()))
        assignments[a].pop_back();
    }

    return assignments;
  }
  
  Assignments complete_solve(
    rmf_traffic::Time time_now,
    std::vector<State>& initial_states,
    const std::vector<StateConfig>& state_configs,
    const std::vector<Request::SharedPtr>& requests,
    const std::function<bool()> interrupter,
    bool greedy)
  {
    assert(initial_states.size() == state_configs.size());

    auto node = make_initial_node(initial_states, state_configs, requests, time_now);

    TaskPlanner::Assignments complete_assignments;
    complete_assignments.resize(node->assigned_tasks.size());

    while (node)
    {
      if (greedy)
        node = greedy_solve(node, initial_states, state_configs, time_now);
      else
        node = solve(node, initial_states, state_configs, requests.size(), time_now, interrupter);

      if (!node)
        return {};

      assert(complete_assignments.size() == node->assigned_tasks.size());
      for (std::size_t i = 0; i < complete_assignments.size(); ++i)
      {
        auto& all_assignments = complete_assignments[i];
        const auto& new_assignments = node->assigned_tasks[i];
        for (const auto& a : new_assignments)
        {
          all_assignments.push_back(a.assignment);
        }
      }

      if (node->unassigned_tasks.empty())
      {
        return prune_assignments(complete_assignments);
      }

      std::vector<Request::SharedPtr> new_tasks;
      for (const auto& u : node->unassigned_tasks)
        new_tasks.push_back(u.second.request);

      // copy final state estimates 
      std::vector<State> estimates;
      rmf_traffic::agv::Plan::Start empty_new_location{
        time_now, 0, 0.0};
      estimates.resize(
        node->assigned_tasks.size(),
        State{empty_new_location, 0, 0.0});
      for (std::size_t i = 0; i < node->assigned_tasks.size(); ++i)
      {
        const auto& assignments = node->assigned_tasks[i];
        if (assignments.empty())
          estimates[i] = initial_states[i];
        else
          estimates[i] = assignments.back().assignment.state();
      }

      node = make_initial_node(estimates, state_configs, new_tasks, time_now);
      initial_states = estimates;
    }

    return complete_assignments;
  }

  double compute_g(const Node& node)
  {
    double cost = 0.0;
    for (const auto& agent : node.assigned_tasks)
    {
      for (const auto& assignment : agent)
      {
        cost += compute_g_assignment(assignment.assignment);
      }
    }
    return cost;
  }

  double compute_h(const Node& node, const rmf_traffic::Time time_now)
  {
    std::vector<double> initial_queue_values(
      node.assigned_tasks.size(), std::numeric_limits<double>::infinity());

    // Determine the earliest possible time an agent can begin the invariant
    // portion of any of its next tasks
    for (const auto& u : node.unassigned_tasks)
    {
      const rmf_traffic::Time earliest_deployment_time =
          u.second.candidates.best_finish_time()
          - u.second.request->invariant_duration();
      const double earliest_deployment_time_s =
        rmf_traffic::time::to_seconds(
          earliest_deployment_time.time_since_epoch());

      const auto& range = u.second.candidates.best_candidates();
      for (auto it = range.begin; it != range.end; ++it)
      {
        const std::size_t candidate = it->second.candidate;
        if (earliest_deployment_time_s < initial_queue_values[candidate])
          initial_queue_values[candidate] = earliest_deployment_time_s;
      }
    }

    for (std::size_t i = 0; i < initial_queue_values.size(); ++i)
    {
      auto& value = initial_queue_values[i];
      if (std::isinf(value))
      {
        // Clear out any infinity placeholders. Those candidates simply don't have
        // any unassigned tasks that want to use it.
        const auto& assignments = node.assigned_tasks[i];
        if (assignments.empty())
          value = rmf_traffic::time::to_seconds(time_now.time_since_epoch());
        else
<<<<<<< HEAD
          value =
            rmf_traffic::time::to_seconds(
              assignments.back().assignment.state().finish_time() - time_now);
=======
          value = rmf_traffic::time::to_seconds(
            assignments.back().state().finish_time().time_since_epoch());
>>>>>>> 005e88ba
      }
    }

    InvariantHeuristicQueue queue(std::move(initial_queue_values));
    // NOTE: It is crucial that we use the ordered set of unassigned_invariants
    // here. The InvariantHeuristicQueue expects the invariant costs to be passed
    // to it in order of smallest to largest. If that assumption is not met, then
    // the final cost that's calculated may be invalid.
    for (const auto& u : node.unassigned_invariants)
    {
      queue.add(u.earliest_start_time, u.earliest_finish_time);
    }
    return queue.compute_cost();
  }

  double compute_f(const Node& n, const rmf_traffic::Time time_now)
  {
    return compute_g(n) + compute_h(n, time_now);
  }

  ConstNodePtr make_initial_node(
    std::vector<State> initial_states,
    std::vector<StateConfig> state_configs,
    std::vector<Request::SharedPtr> requests,
    rmf_traffic::Time time_now)
  {
    auto initial_node = std::make_shared<Node>();

    initial_node->assigned_tasks.resize(initial_states.size());

    // TODO(YV): Come up with a better solution for charge_battery_request
    auto charge_battery = make_charging_request(time_now);
    for (const auto& request : requests)
    {
      // Generate a unique internal id for the request. Currently, multiple
      // requests with the same string id will be assigned different internal ids
      std::size_t internal_id = initial_node->get_available_internal_id();
      initial_node->unassigned_tasks.insert(
        {
          internal_id,
          PendingTask(initial_states, state_configs, request, charge_battery)
        });
    }

    initial_node->cost_estimate = compute_f(*initial_node, time_now);

    initial_node->sort_invariants();

    initial_node->latest_time = [&]() -> rmf_traffic::Time
    {
      rmf_traffic::Time latest = rmf_traffic::Time::min();
      for (const auto& s : initial_states)
      {
        if (latest < s.finish_time())
          latest = s.finish_time();
      }

      return latest;
    }();

    rmf_traffic::Time wait_until = rmf_traffic::Time::max();

    for (const auto& u : initial_node->unassigned_tasks)
    {
      const auto& range = u.second.candidates.best_candidates();
      for (auto it = range.begin; it != range.end; ++it)
      {
        if (it->second.wait_until < wait_until)
          wait_until = it->second.wait_until;
      }
    }

    if (initial_node->latest_time < wait_until)
      initial_node->latest_time = wait_until;

    return initial_node;
  }

  rmf_traffic::Time get_latest_time(const Node& node)
  {
    rmf_traffic::Time latest = rmf_traffic::Time::min();
    for (const auto& a : node.assigned_tasks)
    {
      if (a.empty())
        continue;
      
      const auto finish_time = a.back().assignment.state().finish_time();
      if (latest < finish_time)
        latest = finish_time;
    }
    
    assert (latest > rmf_traffic::Time::min());
    return latest;
  }

  ConstNodePtr expand_candidate(
    const Candidates::Map::const_iterator& it,
    const Node::UnassignedTasks::value_type& u,
    const ConstNodePtr& parent,
    Filter* filter,
    rmf_traffic::Time time_now,
    const std::vector<StateConfig>& state_configs)

  {
    const auto& entry = it->second;
    const auto& state_config = state_configs[entry.candidate];

    if (parent->latest_time + segmentation_threshold < entry.wait_until)
    {

      // No need to assign task as timeline is not relevant
      return nullptr;
    }

    auto new_node = std::make_shared<Node>(*parent);

    // Assign the unassigned task after checking for implicit charging requests
    if (entry.require_charge_battery)
    {
      // Check if a battery task already precedes the latest assignment
      auto& assignments = new_node->assigned_tasks[entry.candidate];
      if (assignments.empty() || !std::dynamic_pointer_cast<const rmf_task::requests::ChargeBattery>(
          assignments.back().request()))
      {
        auto charge_battery = make_charging_request(entry.previous_state.finish_time());
        auto battery_estimate = charge_battery->estimate_finish(entry.previous_state, state_config);
        if (battery_estimate.has_value())
        {
          assignments.push_back(
            Assignment
            {
              charge_battery,
              battery_estimate.value().finish_state(),
              battery_estimate.value().wait_until()
            });
        } 
      }
    }
    new_node->assigned_tasks[entry.candidate].push_back(
      Node::AssignmentWrapper{u.first,
        Assignment{u.second.request, entry.state, entry.wait_until}});
    
    // Erase the assigned task from unassigned tasks
    new_node->pop_unassigned(u.first);

    // Update states of unassigned tasks for the candidate
    bool add_charger = false;
    for (auto& new_u : new_node->unassigned_tasks)
    {
      const auto finish =
        new_u.second.request->estimate_finish(
          entry.state, state_config);

      if (finish.has_value())
      {
        new_u.second.candidates.update_candidate(
          entry.candidate,
          finish.value().finish_state(),
          finish.value().wait_until(),
          entry.state,
          false);
      }
      else
      {
        // TODO(YV): Revisit this strategy
        // auto battery_estimate =
        //   config->charge_battery_request()->estimate_finish(entry.state, state_config);
        // if (battery_estimate.has_value())
        // {
        //   auto new_finish =
        //     new_u.second.request->estimate_finish(
        //       battery_estimate.value().finish_state(),
        //       state_config);
        //   assert(new_finish.has_value());
        //   new_u.second.candidates.update_candidate(
        //     entry.candidate,
        //     new_finish.value().finish_state(),
        //     new_finish.value().wait_until());
        // }
        // else
        // {
        //   // Unable to reach charger
        //   return nullptr;
        // }

        add_charger = true;
        break;
      }
    }

    if (add_charger)
    {
      auto charge_battery = make_charging_request(entry.state.finish_time());
      auto battery_estimate = charge_battery->estimate_finish(entry.state, state_config);
      if (battery_estimate.has_value())
      {
        new_node->assigned_tasks[entry.candidate].push_back(
          { new_node->get_available_internal_id(true),
            Assignment
            {
              charge_battery,
              battery_estimate.value().finish_state(),
              battery_estimate.value().wait_until()
            }});
        for (auto& new_u : new_node->unassigned_tasks)
        {
          const auto finish =
            new_u.second.request->estimate_finish(battery_estimate.value().finish_state(), state_config);
          if (finish.has_value())
          {
            new_u.second.candidates.update_candidate(
              entry.candidate, finish.value().finish_state(), finish.value().wait_until(), entry.state, false);
          }
          else
          {
            // We should stop expanding this node
            return nullptr;
          }
        }
        
      }
      else
      {
        // Agent cannot make it back to the charger
        return nullptr;
      }
    }

    // Update the cost estimate for new_node
    new_node->cost_estimate = compute_f(*new_node, time_now);
    new_node->latest_time = get_latest_time(*new_node);

    // Apply filter
    if (filter && filter->ignore(*new_node))
    {
      return nullptr;
    }

    return new_node;

  }

  ConstNodePtr expand_charger(
    ConstNodePtr parent,
    const std::size_t agent,
    const std::vector<State>& initial_states,
    const std::vector<StateConfig>& state_configs,
    rmf_traffic::Time time_now)
  {
    auto new_node = std::make_shared<Node>(*parent);
     // Assign charging task to an agent
    State state = initial_states[agent];
    auto& assignments = new_node->assigned_tasks[agent];

    if (!assignments.empty())
    {
      if (std::dynamic_pointer_cast<const rmf_task::requests::ChargeBattery>(
          assignments.back().assignment.request()))
        return nullptr;
      state = assignments.back().assignment.state();
    }

    auto charge_battery = make_charging_request(state.finish_time());
    auto estimate = charge_battery->estimate_finish(
      state, state_configs[agent]);
    if (estimate.has_value())
    {
      new_node->assigned_tasks[agent].push_back(
        Node::AssignmentWrapper
        {
          new_node->get_available_internal_id(true),
          Assignment
          {
            charge_battery,
            estimate.value().finish_state(),
            estimate.value().wait_until()
          }
        });
      for (auto& new_u : new_node->unassigned_tasks)
      {
        const auto finish =
          new_u.second.request->estimate_finish(
            estimate.value().finish_state(), state_configs[agent]);
        if (finish.has_value())
        {
          new_u.second.candidates.update_candidate(
            agent,
            finish.value().finish_state(),
            finish.value().wait_until(),
            state,
            false);
        }
        else
        {
          return nullptr;
        }
      }

      new_node->cost_estimate = compute_f(*new_node, time_now);
      new_node->latest_time = get_latest_time(*new_node);
      return new_node;
    }

    return nullptr;
  }

  ConstNodePtr greedy_solve(
    ConstNodePtr node,
    const std::vector<State>& initial_states,
    const std::vector<StateConfig>& state_configs,
    rmf_traffic::Time time_now)
  {
    while (!finished(*node))
    {
      ConstNodePtr next_node = nullptr;
      for (const auto& u : node->unassigned_tasks)
      {
        const auto& range = u.second.candidates.best_candidates();
        for (auto it = range.begin; it != range.end; ++it)
        {
          if (auto n = expand_candidate(
            it, u, node, nullptr, time_now, state_configs))
          {
            if (!next_node || (n->cost_estimate < next_node->cost_estimate))
              {
                next_node = std::move(n);
              }
          }
          else
          {
            // expand_candidate returned nullptr either due to start time
            // segmentation or insufficient charge to return to its charger. 
            // For the later case, we aim to backtrack and assign a charging
            // task to the agent.
            if (node->latest_time + segmentation_threshold > it->second.wait_until)
            {
              auto parent_node = std::make_shared<Node>(*node);
              while (!parent_node->assigned_tasks[it->second.candidate].empty())
              {
                parent_node->assigned_tasks[it->second.candidate].pop_back();
                auto new_charge_node = expand_charger(
                  parent_node,
                  it->second.candidate,
                  initial_states,
                  state_configs,
                  time_now);
                if (new_charge_node)
                {
                  next_node = std::move(new_charge_node);
                  break;
                }
              }
            }
          }
        }
      }

      node = next_node;
      assert(node);
    }

    return node;
  }

  std::vector<ConstNodePtr> expand(
    ConstNodePtr parent,
    Filter& filter,
    const std::vector<State>& initial_states,
    const std::vector<StateConfig>& state_configs,
    rmf_traffic::Time time_now)
  {
    std::vector<ConstNodePtr> new_nodes;
    new_nodes.reserve(
      parent->unassigned_tasks.size() + parent->assigned_tasks.size());
    for (const auto& u : parent->unassigned_tasks)
    {
      const auto& range = u.second.candidates.best_candidates();
      for (auto it = range.begin; it!= range.end; it++)
      {
        if (auto new_node = expand_candidate(
          it, u, parent, &filter, time_now, state_configs))
          new_nodes.push_back(std::move(new_node));
      }
    }

    // Assign charging task to each robot
    for (std::size_t i = 0; i < parent->assigned_tasks.size(); ++i)
    {
      if (auto new_node = expand_charger(
        parent, i, initial_states, state_configs, time_now))
        new_nodes.push_back(new_node);
    }

    return new_nodes;
  }

  bool finished(const Node& node)
  {
    for (const auto& u : node.unassigned_tasks)
    {
      const auto range = u.second.candidates.best_candidates();
      for (auto it = range.begin; it!= range.end; ++it)
      {
        const auto wait_time = it->second.wait_until;
        if (wait_time <= node.latest_time + segmentation_threshold)
          return false;
      }
    }

    return true;
  }

  ConstNodePtr solve(
    ConstNodePtr initial_node,
    const std::vector<State>& initial_states,
    const std::vector<StateConfig>& state_configs,
    const std::size_t num_tasks,
    rmf_traffic::Time time_now,
    std::function<bool()> interrupter)
  {
    using PriorityQueue = std::priority_queue<
      ConstNodePtr,
      std::vector<ConstNodePtr>,
      LowestCostEstimate>;

    PriorityQueue priority_queue;
    priority_queue.push(std::move(initial_node));

    Filter filter{config->filter_type(), num_tasks};
    ConstNodePtr top = nullptr;

    while (!priority_queue.empty() && !(interrupter && interrupter()))
    {
      top = priority_queue.top();

      // Pop the top of the priority queue
      priority_queue.pop();

      // Check if unassigned tasks is empty -> solution found
      if (finished(*top))
      {
        return top;
      }

      // Apply possible actions to expand the node
      const auto new_nodes = expand(
        top, filter, initial_states, state_configs, time_now);

      // Add copies and with a newly assigned task to queue
      for (const auto&n : new_nodes)
        priority_queue.push(n);
      
    }

    return nullptr;
  }
  
};

TaskPlanner::TaskPlanner(std::shared_ptr<Configuration> config)
: _pimpl(rmf_utils::make_impl<Implementation>(
      Implementation{
        std::move(config)
      }))
{
  // Do nothing
}

auto TaskPlanner::greedy_plan(
  rmf_traffic::Time time_now,
  std::vector<State> initial_states,
  std::vector<StateConfig> state_configs,
  std::vector<Request::SharedPtr> requests) -> Assignments
{
  return _pimpl->complete_solve(
    time_now,
    initial_states,
    state_configs,
    requests,
    nullptr,
    true);
}

auto TaskPlanner::optimal_plan(
  rmf_traffic::Time time_now,
  std::vector<State> initial_states,
  std::vector<StateConfig> state_configs,
  std::vector<Request::SharedPtr> requests,
  std::function<bool()> interrupter) -> Assignments
{
  return _pimpl->complete_solve(
    time_now,
    initial_states,
    state_configs,
    requests,
    interrupter,
    false);
}

auto TaskPlanner::compute_cost(const Assignments& assignments) -> double
{
  return _pimpl->compute_g(assignments);
}




} // namespace agv
} // namespace rmf_task<|MERGE_RESOLUTION|>--- conflicted
+++ resolved
@@ -648,6 +648,12 @@
 
 inline double compute_g_assignment(const TaskPlanner::Assignment& assignment)
 {
+  if (std::dynamic_pointer_cast<const rmf_task::requests::ChargeBattery>(
+    assignment.request()))
+  {
+    return 0.0; // Ignore charging tasks in cost
+  }
+
   return rmf_traffic::time::to_seconds(assignment.state().finish_time()
     - assignment.request()->earliest_start_time());
 }
@@ -678,19 +684,7 @@
     {
       for (const auto& assignment : agent)
       {
-<<<<<<< HEAD
         cost += compute_g_assignment(assignment);
-=======
-        if (std::dynamic_pointer_cast<const rmf_task::requests::ChargeBattery>(
-          assignment.request()))
-        {
-          continue; // Ignore charging tasks in cost
-        }
-
-        cost +=
-          rmf_traffic::time::to_seconds(
-            assignment.state().finish_time() - assignment.request()->earliest_start_time());
->>>>>>> 005e88ba
       }
     }
 
@@ -832,14 +826,8 @@
         if (assignments.empty())
           value = rmf_traffic::time::to_seconds(time_now.time_since_epoch());
         else
-<<<<<<< HEAD
-          value =
-            rmf_traffic::time::to_seconds(
-              assignments.back().assignment.state().finish_time() - time_now);
-=======
           value = rmf_traffic::time::to_seconds(
-            assignments.back().state().finish_time().time_since_epoch());
->>>>>>> 005e88ba
+            assignments.back().assignment.state().finish_time().time_since_epoch());
       }
     }
 
@@ -962,20 +950,24 @@
       // Check if a battery task already precedes the latest assignment
       auto& assignments = new_node->assigned_tasks[entry.candidate];
       if (assignments.empty() || !std::dynamic_pointer_cast<const rmf_task::requests::ChargeBattery>(
-          assignments.back().request()))
+          assignments.back().assignment.request()))
       {
         auto charge_battery = make_charging_request(entry.previous_state.finish_time());
         auto battery_estimate = charge_battery->estimate_finish(entry.previous_state, state_config);
         if (battery_estimate.has_value())
         {
           assignments.push_back(
-            Assignment
-            {
-              charge_battery,
-              battery_estimate.value().finish_state(),
-              battery_estimate.value().wait_until()
-            });
-        } 
+            Node::AssignmentWrapper
+            { u.first,
+              Assignment
+              {
+                charge_battery,
+                battery_estimate.value().finish_state(),
+                battery_estimate.value().wait_until()
+              }
+            }
+          );
+        }
       }
     }
     new_node->assigned_tasks[entry.candidate].push_back(
