--- conflicted
+++ resolved
@@ -392,31 +392,19 @@
     REQUIRE(optimal_cost <= greedy_cost);
   }
 
-<<<<<<< HEAD
-  WHEN("Planning for 11 requests and 2 agents no.2")
-  {
-    const auto now = std::chrono::steady_clock::now();
-    const double default_orientation = 0.0;
-=======
   WHEN("Initial charge is low")
   {
     const auto now = std::chrono::steady_clock::now();
     const double default_orientation = 0.0;
     const double initial_soc = 0.3;
->>>>>>> 4a9ada75
 
     rmf_traffic::agv::Plan::Start first_location{now, 13, default_orientation};
     rmf_traffic::agv::Plan::Start second_location{now, 2, default_orientation};
 
     std::vector<rmf_task::agv::State> initial_states =
     {
-<<<<<<< HEAD
-      rmf_task::agv::State{first_location, 9, 1.0},
-      rmf_task::agv::State{second_location, 2, 1.0}
-=======
       rmf_task::agv::State{first_location, 13, initial_soc},
       rmf_task::agv::State{second_location, 2, initial_soc}
->>>>>>> 4a9ada75
     };
 
     std::vector<rmf_task::agv::StateConfig> state_configs =
@@ -429,42 +417,28 @@
     {
       rmf_task::requests::Delivery::make(
         1,
-<<<<<<< HEAD
-        6,
-=======
         0,
->>>>>>> 4a9ada75
-        3,
-        motion_sink,
-        device_sink,
-        planner,
-        now + rmf_traffic::time::from_seconds(0),
-        drain_battery),
-
-      rmf_task::requests::Delivery::make(
-        2,
-<<<<<<< HEAD
-        10,
-        7,
-=======
+        3,
+        motion_sink,
+        device_sink,
+        planner,
+        now + rmf_traffic::time::from_seconds(0),
+        drain_battery),
+
+      rmf_task::requests::Delivery::make(
+        2,
         15,
         2,
->>>>>>> 4a9ada75
-        motion_sink,
-        device_sink,
-        planner,
-        now + rmf_traffic::time::from_seconds(0),
-        drain_battery),
-
-      rmf_task::requests::Delivery::make(
-        3,
-<<<<<<< HEAD
-        2,
-        12,
-=======
+        motion_sink,
+        device_sink,
+        planner,
+        now + rmf_traffic::time::from_seconds(0),
+        drain_battery),
+
+      rmf_task::requests::Delivery::make(
+        3,
         9,
         4,
->>>>>>> 4a9ada75
         motion_sink,
         device_sink,
         planner,
@@ -479,79 +453,6 @@
         device_sink,
         planner,
         now + rmf_traffic::time::from_seconds(50000),
-<<<<<<< HEAD
-        drain_battery),
-
-      rmf_task::requests::Delivery::make(
-        5,
-        10,
-        6,
-        motion_sink,
-        device_sink,
-        planner,
-        now + rmf_traffic::time::from_seconds(50000),
-        drain_battery),
-
-      rmf_task::requests::Delivery::make(
-        6,
-        2,
-        9,
-        motion_sink,
-        device_sink,
-        planner,
-        now + rmf_traffic::time::from_seconds(70000),
-        drain_battery),
-
-      rmf_task::requests::Delivery::make(
-        7,
-        3,
-        4,
-        motion_sink,
-        device_sink,
-        planner,
-        now + rmf_traffic::time::from_seconds(70000),
-        drain_battery),
-
-      rmf_task::requests::Delivery::make(
-        8,
-        5,
-        11,
-        motion_sink,
-        device_sink,
-        planner,
-        now + rmf_traffic::time::from_seconds(70000),
-        drain_battery),
-
-      rmf_task::requests::Delivery::make(
-        9,
-        9,
-        1,
-        motion_sink,
-        device_sink,
-        planner,
-        now + rmf_traffic::time::from_seconds(70000),
-        drain_battery),
-
-      rmf_task::requests::Delivery::make(
-        10,
-        1,
-        5,
-        motion_sink,
-        device_sink,
-        planner,
-        now + rmf_traffic::time::from_seconds(70000),
-        drain_battery),
-
-      rmf_task::requests::Delivery::make(
-        11,
-        13,
-        10,
-        motion_sink,
-        device_sink,
-        planner,
-        now + rmf_traffic::time::from_seconds(70000),
-=======
->>>>>>> 4a9ada75
         drain_battery)
     };
 
@@ -575,8 +476,6 @@
     display_solution("Optimal", optimal_assignments, optimal_cost);
 
     REQUIRE(optimal_cost <= greedy_cost);
-<<<<<<< HEAD
-=======
 
     // Checks if Assignments take into account a charging task in the beginning
     // without explicitly including the task in Assignments.
@@ -587,7 +486,161 @@
     implicit_charging_task_added = check_implicit_charging_task_start(
       optimal_assignments, initial_soc);
     REQUIRE(!implicit_charging_task_added);
->>>>>>> 4a9ada75
+  }
+
+  WHEN("Planning for 11 requests and 2 agents no.2")
+  {
+    const auto now = std::chrono::steady_clock::now();
+    const double default_orientation = 0.0;
+
+    rmf_traffic::agv::Plan::Start first_location{now, 13, default_orientation};
+    rmf_traffic::agv::Plan::Start second_location{now, 2, default_orientation};
+
+    std::vector<rmf_task::agv::State> initial_states =
+    {
+      rmf_task::agv::State{first_location, 9, 1.0},
+      rmf_task::agv::State{second_location, 2, 1.0}
+    };
+
+    std::vector<rmf_task::agv::StateConfig> state_configs =
+    {
+      rmf_task::agv::StateConfig{0.2},
+      rmf_task::agv::StateConfig{0.2}
+    };
+
+    std::vector<rmf_task::Request::SharedPtr> requests =
+    {
+      rmf_task::requests::Delivery::make(
+        1,
+        6,
+        3,
+        motion_sink,
+        device_sink,
+        planner,
+        now + rmf_traffic::time::from_seconds(0),
+        drain_battery),
+
+      rmf_task::requests::Delivery::make(
+        2,
+        10,
+        7,
+        motion_sink,
+        device_sink,
+        planner,
+        now + rmf_traffic::time::from_seconds(0),
+        drain_battery),
+
+      rmf_task::requests::Delivery::make(
+        3,
+        2,
+        12,
+        motion_sink,
+        device_sink,
+        planner,
+        now + rmf_traffic::time::from_seconds(0),
+        drain_battery),
+
+      rmf_task::requests::Delivery::make(
+        4,
+        8,
+        11,
+        motion_sink,
+        device_sink,
+        planner,
+        now + rmf_traffic::time::from_seconds(50000),
+        drain_battery),
+
+      rmf_task::requests::Delivery::make(
+        5,
+        10,
+        6,
+        motion_sink,
+        device_sink,
+        planner,
+        now + rmf_traffic::time::from_seconds(50000),
+        drain_battery),
+
+      rmf_task::requests::Delivery::make(
+        6,
+        2,
+        9,
+        motion_sink,
+        device_sink,
+        planner,
+        now + rmf_traffic::time::from_seconds(70000),
+        drain_battery),
+
+      rmf_task::requests::Delivery::make(
+        7,
+        3,
+        4,
+        motion_sink,
+        device_sink,
+        planner,
+        now + rmf_traffic::time::from_seconds(70000),
+        drain_battery),
+
+      rmf_task::requests::Delivery::make(
+        8,
+        5,
+        11,
+        motion_sink,
+        device_sink,
+        planner,
+        now + rmf_traffic::time::from_seconds(70000),
+        drain_battery),
+
+      rmf_task::requests::Delivery::make(
+        9,
+        9,
+        1,
+        motion_sink,
+        device_sink,
+        planner,
+        now + rmf_traffic::time::from_seconds(70000),
+        drain_battery),
+
+      rmf_task::requests::Delivery::make(
+        10,
+        1,
+        5,
+        motion_sink,
+        device_sink,
+        planner,
+        now + rmf_traffic::time::from_seconds(70000),
+        drain_battery),
+
+      rmf_task::requests::Delivery::make(
+        11,
+        13,
+        10,
+        motion_sink,
+        device_sink,
+        planner,
+        now + rmf_traffic::time::from_seconds(70000),
+        drain_battery)
+    };
+
+    std::shared_ptr<rmf_task::agv::TaskPlanner::Configuration>  task_config =
+      std::make_shared<rmf_task::agv::TaskPlanner::Configuration>(
+        battery_system,
+        motion_sink,
+        device_sink,
+        planner);
+    rmf_task::agv::TaskPlanner task_planner(task_config);
+
+    const auto greedy_assignments = task_planner.greedy_plan(
+      now, initial_states, state_configs, requests);
+    const double greedy_cost = task_planner.compute_cost(greedy_assignments);
+
+    const auto optimal_assignments = task_planner.optimal_plan(
+      now, initial_states, state_configs, requests, nullptr);
+    const double optimal_cost = task_planner.compute_cost(optimal_assignments);
+
+    display_solution("Greedy", greedy_assignments, greedy_cost);
+    display_solution("Optimal", optimal_assignments, optimal_cost);
+
+    REQUIRE(optimal_cost <= greedy_cost);
   }
 
 }