/*
 * Copyright (C) 2019 Open Source Robotics Foundation
 *
 * Licensed under the Apache License, Version 2.0 (the "License");
 * you may not use this file except in compliance with the License.
 * You may obtain a copy of the License at
 *
 *     http://www.apache.org/licenses/LICENSE-2.0
 *
 * Unless required by applicable law or agreed to in writing, software
 * distributed under the License is distributed on an "AS IS" BASIS,
 * WITHOUT WARRANTIES OR CONDITIONS OF ANY KIND, either express or implied.
 * See the License for the specific language governing permissions and
 * limitations under the License.
 *
*/

#include <rmf_traffic/agv/Interpolate.hpp>

#include "InterpolateInternal.hpp"

#include "../utils.hpp"

namespace rmf_traffic {
namespace agv {

namespace {

//==============================================================================
struct State
{
  // Position
  double s;

  // Velocity
  double v;

  // Time
  Time t;

  State(double s_in, double v_in, double t_in, Time t_start)
    : s(s_in),
      v(v_in),
      t(t_start +
        std::chrono::duration_cast<std::chrono::nanoseconds>(
          std::chrono::duration<double>(t_in)))
  {
    // Do nothing
  }
};

using States = std::vector<State>;

//==============================================================================
States compute_traversal(
    const Time start_time,
    const double s_f,
    const double v_nom,
    const double a_nom)
{
  States states;
  states.reserve(3);

  // Time spent accelerating
  const double t_a = std::min(std::sqrt(s_f/a_nom), v_nom/a_nom);

  // Position and velocity at the end of accelerating
  const double s_a = 0.5*a_nom*pow(t_a, 2);
  const double v = a_nom * t_a;
  states.emplace_back(s_a, v, t_a, start_time);

  // Time to begin decelerating
  const double t_d = s_f/v - s_a/v - 0.5*v/a_nom + t_a;

  // Only bother adding this waypoint if the constant velocity time period is
  // more than 1/100th of a second. Otherwise we'll just start decelerating
  // towards the goal right away.
  if(t_d - t_a > 1e-2)
  {
    const double s_d = v*(t_d - t_a) + s_a;
    states.emplace_back(s_d, v, t_d, start_time);
  }

  const double t_f = v/a_nom + t_d;
  states.emplace_back(s_f, 0.0, t_f, start_time);

  return states;
}

} // anonymous namespace

namespace internal {
//==============================================================================
void interpolate_translation(
    Trajectory& trajectory,
    const double v_nom,
    const double a_nom,
    const Time start_time,
    const Eigen::Vector3d& start,
    const Eigen::Vector3d& finish,
    const Trajectory::ConstProfilePtr& profile,
    const double threshold)
{
  const double heading = start[2];
  const Eigen::Vector2d start_p = start.block<2,1>(0,0);
  const Eigen::Vector2d finish_p = finish.block<2,1>(0,0);
  const Eigen::Vector2d diff_p = finish_p - start_p;
  const double dist = diff_p.norm();
  if(dist < threshold)
    return;

  const Eigen::Vector2d dir = diff_p/dist;

  States states = compute_traversal(start_time, dist, v_nom, a_nom);
  for(const State& state : states)
  {
    const Eigen::Vector2d p_s = dir * state.s + start_p;
    const Eigen::Vector2d v_s = dir * state.v;

    const Eigen::Vector3d p{p_s[0], p_s[1], heading};
    const Eigen::Vector3d v{v_s[0], v_s[1], 0.0};
    trajectory.insert(state.t, profile, p, v);
  }
}

//==============================================================================
void interpolate_rotation(
    Trajectory& trajectory,
    const double w_nom,
    const double alpha_nom,
    const Time start_time,
    const Eigen::Vector3d& start,
    const Eigen::Vector3d& finish,
    const Trajectory::ConstProfilePtr& profile,
    const double threshold)
{
  const double start_heading = start[2];
  const double finish_heading = finish[2];
  const double diff_heading =
      rmf_traffic::internal::wrap_to_pi(finish_heading - start_heading);

  const double diff_heading_abs = std::abs(diff_heading);
  if(diff_heading_abs < threshold)
    return;

  const double dir = diff_heading < 0.0? -1.0 : 1.0;

  States states = compute_traversal(
        start_time, diff_heading_abs, w_nom, alpha_nom);

  for(const State& state : states)
  {
    const double s =
        rmf_traffic::internal::wrap_to_pi(start_heading + dir*state.s);

    const double w = dir*state.v;

    const Eigen::Vector3d p{finish[0], finish[1], s};
    const Eigen::Vector3d v{0.0, 0.0, w};
    trajectory.insert(state.t, profile, p, v);
  }
}
} // namespace internal

//==============================================================================
class invalid_traits_error::Implementation
{
public:

  static invalid_traits_error make_error(
      const VehicleTraits& traits)
  {
    std::vector<std::pair<std::string, double>> values;
    for(const auto& pair :
        {std::make_pair("linear velocity",
                        traits.linear().get_nominal_velocity()),
         std::make_pair("linear acceleration",
                        traits.linear().get_nominal_acceleration()),
         std::make_pair("rotational velocity",
                        traits.rotational().get_nominal_velocity()),
         std::make_pair("rotational acceleration",
                        traits.rotational().get_nominal_acceleration())})
    {
      if(pair.second <= 0.0)
        values.push_back(pair);
    }

    assert(!values.empty());

    invalid_traits_error error;
    error._pimpl->_what =
        "[invalid_traits_error] The following traits have invalid values:";
    for(const auto& pair : values)
    {
      error._pimpl->_what +=
          "\n -- " + pair.first + ": " + std::to_string(pair.second);
    }

    return error;
  }

  std::string _what;
};

//==============================================================================
const char* invalid_traits_error::what() const noexcept
{
  return _pimpl->_what.c_str();
}

//==============================================================================
invalid_traits_error::invalid_traits_error()
  : _pimpl(rmf_utils::make_impl<Implementation>())
{
  // Do nothing
}

//==============================================================================
Interpolate::Options::Options(
    const bool always_stop,
    const double translation_thresh,
    const double rotation_thresh,
    const double corner_angle_thresh)
  : _pimpl(rmf_utils::make_impl<Implementation>(
             always_stop,
             translation_thresh,
             rotation_thresh,
             corner_angle_thresh))
{
  // Do nothing
}

//==============================================================================
Interpolate::Options& Interpolate::Options::set_always_stop(bool choice)
{
  _pimpl->always_stop = choice;
  return *this;
}

//==============================================================================
bool Interpolate::Options::always_stop() const
{
  return _pimpl->always_stop;
}

//==============================================================================
Interpolate::Options& Interpolate::Options::set_translation_threshold(
    double dist)
{
  _pimpl->translation_thresh = dist;
  return *this;
}

//==============================================================================
double Interpolate::Options::get_translation_threshold() const
{
  return _pimpl->translation_thresh;
}

//==============================================================================
Interpolate::Options& Interpolate::Options::set_rotation_threshold(double angle)
{
  _pimpl->rotation_thresh = angle;
  return *this;
}

//==============================================================================
double Interpolate::Options::get_rotation_threshold() const
{
  return _pimpl->rotation_thresh;
}

//==============================================================================
Interpolate::Options& Interpolate::Options::set_corner_angle_threshold(
    double angle)
{
  _pimpl->corner_angle_thresh = angle;
  return *this;
}

//==============================================================================
double Interpolate::Options::get_corner_angle_threshold() const
{
  return _pimpl->corner_angle_thresh;
<<<<<<< HEAD
}

//==============================================================================
namespace internal {
bool can_skip_interpolation(
    const Eigen::Vector3d& last_position,
    const Eigen::Vector3d& next_position,
    const Eigen::Vector3d& future_position,
    const Interpolate::Options::Implementation& options)
{
  const Eigen::Vector2d next_p = next_position.block<2,1>(0,0);
  const Eigen::Vector2d last_p = last_position.block<2,1>(0,0);
  const Eigen::Vector2d future_p = future_position.block<2,1>(0,0);

  // If the waypoints are very close together, then we can skip it
  bool can_skip =
      (next_p - last_p).norm() < options.translation_thresh
      || (future_p - next_p).norm() < options.translation_thresh;

  // Check if the corner is too sharp
  const Eigen::Vector2d d_next_p = next_p - last_p;
  const Eigen::Vector2d d_future_p = future_p - next_p;
  const double d_next_p_norm = d_next_p.norm();
  const double d_future_p_norm = d_future_p.norm();

  if(d_next_p_norm > 1e-8 && d_future_p_norm > 1e-8)
  {
    const double dot_product = d_next_p.dot(d_future_p);
    const double angle = std::acos(
          dot_product/(d_next_p_norm * d_future_p_norm));
    // If the corner is smaller than the threshold, then we can skip it
    if(angle < options.corner_angle_thresh)
      can_skip = true;
  }

  const double next_angle = next_position[2];
  const double last_angle = last_position[2];
  const double future_angle = future_position[2];
  if(can_skip && (
       std::abs(next_angle - last_angle) > options.rotation_thresh
       || std::abs(future_angle - next_angle) > options.rotation_thresh))
  {
    can_skip = false;
  }

  return can_skip;
=======
>>>>>>> 89fff7ea
}

} // namespace internal

//==============================================================================
namespace internal {
bool can_skip_interpolation(
    const Eigen::Vector3d& last_position,
    const Eigen::Vector3d& next_position,
    const Eigen::Vector3d& future_position,
    const Interpolate::Options::Implementation& options)
{
  const Eigen::Vector2d next_p = next_position.block<2,1>(0,0);
  const Eigen::Vector2d last_p = last_position.block<2,1>(0,0);
  const Eigen::Vector2d future_p = future_position.block<2,1>(0,0);

  // If the waypoints are very close together, then we can skip it
  bool can_skip =
      (next_p - last_p).norm() < options.translation_thresh
      || (future_p - next_p).norm() < options.translation_thresh;

  // Check if the corner is too sharp
  const Eigen::Vector2d d_next_p = next_p - last_p;
  const Eigen::Vector2d d_future_p = future_p - next_p;
  const double d_next_p_norm = d_next_p.norm();
  const double d_future_p_norm = d_future_p.norm();

  if(d_next_p_norm > 1e-8 && d_future_p_norm > 1e-8)
  {
    const double dot_product = d_next_p.dot(d_future_p);
    const double angle = std::acos(
          dot_product/(d_next_p_norm * d_future_p_norm));
    // If the corner is smaller than the threshold, then we can skip it
    if(angle < options.corner_angle_thresh)
      can_skip = true;
  }

  const double next_angle = next_position[2];
  const double last_angle = last_position[2];
  const double future_angle = future_position[2];
  if(can_skip && (
       std::abs(next_angle - last_angle) > options.rotation_thresh
       || std::abs(future_angle - next_angle) > options.rotation_thresh))
  {
    can_skip = false;
  }

  return can_skip;
}

} // namespace internal

//==============================================================================
Trajectory Interpolate::positions(
    std::string map,
    const VehicleTraits& traits,
    Time start_time,
    const std::vector<Eigen::Vector3d>& input_positions,
    const Options& input_options)
{
  if(!traits.valid())
    throw invalid_traits_error::Implementation::make_error(traits);

  Trajectory trajectory{std::move(map)};

  if(input_positions.empty())
    return trajectory;

  trajectory.insert(
        start_time,
        nullptr,
        input_positions.front(),
        Eigen::Vector3d::Zero());

  const double v = traits.linear().get_nominal_velocity();
  const double a = traits.linear().get_nominal_acceleration();
  const double w = traits.rotational().get_nominal_velocity();
  const double alpha = traits.rotational().get_nominal_acceleration();
  const auto options = Options::Implementation::get(input_options);
  const auto profile = traits.get_profile();

  const std::size_t N = input_positions.size();
  std::size_t last_stop_index = 0;
  for(std::size_t i=1; i < N; ++i)
  {
    const Eigen::Vector3d& last_position = input_positions[last_stop_index];
    const Eigen::Vector3d& next_position = input_positions[i];

    if(!options.always_stop && i+1 < N)
    {
      const Eigen::Vector3d& future_position = input_positions[i+1];
      if(internal::can_skip_interpolation(
           last_position, next_position, future_position, options))
      {
        continue;
      }
    }

    internal::interpolate_translation(
          trajectory, v, a, *trajectory.finish_time(), last_position,
          next_position, profile, options.translation_thresh);

    internal::interpolate_rotation(
          trajectory, w, alpha, *trajectory.finish_time(), last_position,
          next_position, profile, options.rotation_thresh);

    last_stop_index = i;
  }

  return trajectory;
}

} // namespace agv
} // namespace rmf_traffic<|MERGE_RESOLUTION|>--- conflicted
+++ resolved
@@ -282,58 +282,7 @@
 double Interpolate::Options::get_corner_angle_threshold() const
 {
   return _pimpl->corner_angle_thresh;
-<<<<<<< HEAD
-}
-
-//==============================================================================
-namespace internal {
-bool can_skip_interpolation(
-    const Eigen::Vector3d& last_position,
-    const Eigen::Vector3d& next_position,
-    const Eigen::Vector3d& future_position,
-    const Interpolate::Options::Implementation& options)
-{
-  const Eigen::Vector2d next_p = next_position.block<2,1>(0,0);
-  const Eigen::Vector2d last_p = last_position.block<2,1>(0,0);
-  const Eigen::Vector2d future_p = future_position.block<2,1>(0,0);
-
-  // If the waypoints are very close together, then we can skip it
-  bool can_skip =
-      (next_p - last_p).norm() < options.translation_thresh
-      || (future_p - next_p).norm() < options.translation_thresh;
-
-  // Check if the corner is too sharp
-  const Eigen::Vector2d d_next_p = next_p - last_p;
-  const Eigen::Vector2d d_future_p = future_p - next_p;
-  const double d_next_p_norm = d_next_p.norm();
-  const double d_future_p_norm = d_future_p.norm();
-
-  if(d_next_p_norm > 1e-8 && d_future_p_norm > 1e-8)
-  {
-    const double dot_product = d_next_p.dot(d_future_p);
-    const double angle = std::acos(
-          dot_product/(d_next_p_norm * d_future_p_norm));
-    // If the corner is smaller than the threshold, then we can skip it
-    if(angle < options.corner_angle_thresh)
-      can_skip = true;
-  }
-
-  const double next_angle = next_position[2];
-  const double last_angle = last_position[2];
-  const double future_angle = future_position[2];
-  if(can_skip && (
-       std::abs(next_angle - last_angle) > options.rotation_thresh
-       || std::abs(future_angle - next_angle) > options.rotation_thresh))
-  {
-    can_skip = false;
-  }
-
-  return can_skip;
-=======
->>>>>>> 89fff7ea
-}
-
-} // namespace internal
+}
 
 //==============================================================================
 namespace internal {
