/*
 * Copyright (C) 2019 Open Source Robotics Foundation
 *
 * Licensed under the Apache License, Version 2.0 (the "License");
 * you may not use this file except in compliance with the License.
 * You may obtain a copy of the License at
 *
 *     http://www.apache.org/licenses/LICENSE-2.0
 *
 * Unless required by applicable law or agreed to in writing, software
 * distributed under the License is distributed on an "AS IS" BASIS,
 * WITHOUT WARRANTIES OR CONDITIONS OF ANY KIND, either express or implied.
 * See the License for the specific language governing permissions and
 * limitations under the License.
 *
*/

#include <rmf_traffic/agv/Planner.hpp>

#include "internal_Planner.hpp"
#include "internal_planning.hpp"

namespace rmf_traffic {
namespace agv {

//==============================================================================
class Planner::Configuration::Implementation
{
public:

  Graph graph;
  VehicleTraits traits;
  Interpolate::Options interpolation;

};

//==============================================================================
Planner::Configuration::Configuration(
    Graph graph,
    VehicleTraits traits,
    Interpolate::Options interpolation)
  : _pimpl(rmf_utils::make_impl<Implementation>(
             Implementation{
               std::move(graph),
               std::move(traits),
               std::move(interpolation)
             }))
{
  // Do nothing
}

//==============================================================================
auto Planner::Configuration::graph(Graph graph) -> Configuration&
{
  _pimpl->graph = std::move(graph);
  return *this;
}

//==============================================================================
Graph& Planner::Configuration::graph()
{
  return _pimpl->graph;
}

//==============================================================================
const Graph& Planner::Configuration::graph() const
{
  return _pimpl->graph;
}

//==============================================================================
auto Planner::Configuration::vehicle_traits(VehicleTraits traits)
-> Configuration&
{
  _pimpl->traits = std::move(traits);
  return *this;
}

//==============================================================================
VehicleTraits& Planner::Configuration::vehicle_traits()
{
  return _pimpl->traits;
}

//==============================================================================
const VehicleTraits& Planner::Configuration::vehicle_traits() const
{
  return _pimpl->traits;
}

//==============================================================================
auto Planner::Configuration::interpolation(Interpolate::Options interpolate)
-> Configuration&
{
  _pimpl->interpolation = std::move(interpolate);
  return *this;
}

//==============================================================================
Interpolate::Options& Planner::Configuration::interpolation()
{
  return _pimpl->interpolation;
}

//==============================================================================
const Interpolate::Options& Planner::Configuration::interpolation() const
{
  return _pimpl->interpolation;
}

//==============================================================================
class Planner::Options::Implementation
{
public:

  const schedule::Viewer* viewer;
  Duration min_hold_time;
  const bool* interrupt_flag;

};

//==============================================================================
Planner::Options::Options(
    const schedule::Viewer& viewer,
    const Duration min_hold_time,
    const bool* interrupt_flag)
  : _pimpl(rmf_utils::make_impl<Implementation>(
             Implementation{
               &viewer,
               min_hold_time,
               interrupt_flag
             }))
{
  // Do nothing
}

//==============================================================================
auto Planner::Options::schedule_viewer(const schedule::Viewer& viewer)
-> Options&
{
  _pimpl->viewer = &viewer;
  return *this;
}

//==============================================================================
const schedule::Viewer& Planner::Options::schedule_viewer() const
{
  return *_pimpl->viewer;
}

//==============================================================================
auto Planner::Options::minimum_holding_time(const Duration holding_time)
-> Options&
{
  _pimpl->min_hold_time = holding_time;
  return *this;
}

//==============================================================================
Duration Planner::Options::minimum_holding_time() const
{
  return _pimpl->min_hold_time;
}

//==============================================================================
auto Planner::Options::interrupt_flag(const bool* flag) -> Options&
{
  _pimpl->interrupt_flag = flag;
  return *this;
}

//==============================================================================
const bool* Planner::Options::interrupt_flag() const
{
  return _pimpl->interrupt_flag;
}

//==============================================================================
class Planner::Start::Implementation
{
public:

  Time time;
  std::size_t waypoint;
  double orientation;
  rmf_utils::optional<Eigen::Vector2d> location;
  rmf_utils::optional<std::size_t> lane;

};

//==============================================================================
Planner::Start::Start(
    const Time initial_time,
    const std::size_t initial_waypoint,
    const double initial_orientation,
    rmf_utils::optional<Eigen::Vector2d> initial_location,
    rmf_utils::optional<std::size_t> initial_lane)
  : _pimpl(rmf_utils::make_impl<Implementation>(
             Implementation{
               initial_time,
               initial_waypoint,
               initial_orientation,
               std::move(initial_location),
               initial_lane
             }))
{
  // Do nothing
}

//==============================================================================
auto Planner::Start::time(const Time initial_time) -> Start&
{
  _pimpl->time = initial_time;
  return *this;
}

//==============================================================================
Time Planner::Start::time() const
{
  return _pimpl->time;
}

//==============================================================================
auto Planner::Start::waypoint(const std::size_t initial_waypoint) -> Start&
{
  _pimpl->waypoint = initial_waypoint;
  return *this;
}

//==============================================================================
std::size_t Planner::Start::waypoint() const
{
  return _pimpl->waypoint;
}

//==============================================================================
auto Planner::Start::orientation(const double initial_orientation) -> Start&
{
  _pimpl->orientation = initial_orientation;
  return *this;
}

//==============================================================================
double Planner::Start::orientation() const
{
  return _pimpl->orientation;
}

//==============================================================================
rmf_utils::optional<Eigen::Vector2d> Planner::Start::location() const
{
  return _pimpl->location;
}

//==============================================================================
auto Planner::Start::location(
    rmf_utils::optional<Eigen::Vector2d> initial_location) -> Start&
{
  _pimpl->location = std::move(initial_location);
  return *this;
}

//==============================================================================
rmf_utils::optional<std::size_t> Planner::Start::lane() const
{
  return _pimpl->lane;
}

//==============================================================================
auto Planner::Start::lane(
    rmf_utils::optional<std::size_t> initial_lane) -> Start&
{
  _pimpl->lane = initial_lane;
  return *this;
}

//==============================================================================
class Planner::Goal::Implementation
{
public:

  std::size_t waypoint;

  rmf_utils::optional<double> orientation;

};

//==============================================================================
Planner::Goal::Goal(const std::size_t waypoint)
  : _pimpl(rmf_utils::make_impl<Implementation>(
             Implementation{
               waypoint,
               rmf_utils::nullopt
             }))
{
  // Do nothing
}

//==============================================================================
Planner::Goal::Goal(
    const std::size_t waypoint,
    const double goal_orientation)
  : _pimpl(rmf_utils::make_impl<Implementation>(
             Implementation{
               waypoint,
               goal_orientation
             }))
{
  // Do nothing
}

//==============================================================================
auto Planner::Goal::waypoint(const std::size_t goal_waypoint) -> Goal&
{
  _pimpl->waypoint = goal_waypoint;
  return *this;
}

//==============================================================================
std::size_t Planner::Goal::waypoint() const
{
  return _pimpl->waypoint;
}

//==============================================================================
auto Planner::Goal::orientation(const double goal_orientation) -> Goal&
{
  _pimpl->orientation = goal_orientation;
  return *this;
}

//==============================================================================
auto Planner::Goal::any_orientation() -> Goal&
{
  _pimpl->orientation = rmf_utils::nullopt;
  return *this;
}

//==============================================================================
const double* Planner::Goal::orientation() const
{
  if(_pimpl->orientation)
    return &(*_pimpl->orientation);

  return nullptr;
}

//==============================================================================
class Planner::Implementation
{
public:

  internal::planning::CacheManager cache_mgr;

  Options default_options;

  Configuration configuration;

};

//==============================================================================
class Plan::Implementation
{
public:

  internal::planning::Result result;

  internal::planning::CacheManager cache_mgr;


  static rmf_utils::optional<Plan> generate(
      internal::planning::CacheManager cache_mgr,
      const std::vector<Planner::Start>& starts,
      Planner::Goal goal,
      Planner::Options options)
  {
    auto result = cache_mgr.get().plan(
        {starts}, std::move(goal), std::move(options));

    if (!result)
      return rmf_utils::nullopt;

    Plan plan;
    plan._pimpl = rmf_utils::make_impl<Implementation>(
          Implementation{std::move(*result), std::move(cache_mgr)});

    return std::move(plan);
  }

};

//==============================================================================
Planner::Planner(
    Configuration config,
    Options default_options)
  : _pimpl(rmf_utils::make_impl<Implementation>(
             Implementation{
               internal::planning::make_cache(config),
               std::move(default_options),
               config
             }))
{
  // Do nothing
}

//==============================================================================
auto Planner::get_configuration() const -> const Configuration&
{
  return _pimpl->configuration;
}

//==============================================================================
Planner& Planner::set_default_options(Options default_options)
{
  _pimpl->default_options = std::move(default_options);
  return *this;
}

//==============================================================================
auto Planner::get_default_options() -> Options&
{
  return _pimpl->default_options;
}

//==============================================================================
auto Planner::get_default_options() const -> const Options&
{
  return _pimpl->default_options;
}

//==============================================================================
rmf_utils::optional<Plan> Planner::plan(const Start& start, Goal goal) const
{
  return Plan::Implementation::generate(
        _pimpl->cache_mgr,
        {start},
        std::move(goal),
        _pimpl->default_options);
}

//==============================================================================
rmf_utils::optional<Plan> Planner::plan(
    const Start& start,
    Goal goal,
    Options options) const
{
  return Plan::Implementation::generate(
        _pimpl->cache_mgr,
        {start},
        std::move(goal),
        std::move(options));
}

//==============================================================================
rmf_utils::optional<Plan> Planner::plan(const StartSet& starts, Goal goal) const
{
  return Plan::Implementation::generate(
        _pimpl->cache_mgr,
        starts,
        std::move(goal),
        _pimpl->default_options);
}

//==============================================================================
rmf_utils::optional<Plan> Planner::plan(
    const StartSet& starts,
    Goal goal,
    Options options) const
{
  return Plan::Implementation::generate(
        _pimpl->cache_mgr,
        starts,
        std::move(goal),
        std::move(options));
}

//==============================================================================
const Eigen::Vector3d& Plan::Waypoint::position() const
{
  return _pimpl->position;
}

//==============================================================================
rmf_traffic::Time Plan::Waypoint::time() const
{
  return _pimpl->time;
}

//==============================================================================
rmf_utils::optional<std::size_t> Plan::Waypoint::graph_index() const
{
  return _pimpl->graph_index;
}

//==============================================================================
const Graph::Lane::Event* Plan::Waypoint::event() const
{
  return _pimpl->event.get();
}

//==============================================================================
Plan::Waypoint::Waypoint()
{
  // Do nothing
}

//==============================================================================
const std::vector<Trajectory>& Plan::get_trajectories() const
{
  return _pimpl->result.trajectories;
}

//==============================================================================
const std::vector<Plan::Waypoint>& Plan::get_waypoints() const
{
  return _pimpl->result.waypoints;
}

//==============================================================================
rmf_utils::optional<Plan> Plan::replan(const Start& new_start) const
{
  return Plan::Implementation::generate(
        _pimpl->cache_mgr,
        {new_start},
        _pimpl->result.goal,
        _pimpl->result.options);
}

//==============================================================================
rmf_utils::optional<Plan> Plan::replan(
    const Planner::Start& new_start,
    Planner::Options new_options) const
{
  return Plan::Implementation::generate(
        _pimpl->cache_mgr,
        {new_start},
<<<<<<< HEAD
=======
        _pimpl->result.goal,
        std::move(new_options));
}

//==============================================================================
rmf_utils::optional<Plan> Plan::replan(const StartSet& new_starts) const
{
  return Plan::Implementation::generate(
        _pimpl->cache_mgr,
        new_starts,
        _pimpl->result.goal,
        _pimpl->result.options);
}

//==============================================================================
rmf_utils::optional<Plan> Plan::replan(
    const StartSet& new_starts,
    Options new_options) const
{
  return Plan::Implementation::generate(
        _pimpl->cache_mgr,
        new_starts,
>>>>>>> c55b3267
        _pimpl->result.goal,
        std::move(new_options));
}

//==============================================================================
const Planner::Start& Plan::get_start() const
{
  return _pimpl->result.start;
}

//==============================================================================
const Planner::Goal& Plan::get_goal() const
{
  return _pimpl->result.goal;
}

//==============================================================================
const Planner::Options& Plan::get_options() const
{
  return _pimpl->result.options;
}

//==============================================================================
const Planner::Configuration& Plan::get_configuration() const
{
  return _pimpl->cache_mgr.get_configuration();
}

} // namespace agv
} // namespace rmf_traffic<|MERGE_RESOLUTION|>--- conflicted
+++ resolved
@@ -534,8 +534,6 @@
   return Plan::Implementation::generate(
         _pimpl->cache_mgr,
         {new_start},
-<<<<<<< HEAD
-=======
         _pimpl->result.goal,
         std::move(new_options));
 }
@@ -558,7 +556,6 @@
   return Plan::Implementation::generate(
         _pimpl->cache_mgr,
         new_starts,
->>>>>>> c55b3267
         _pimpl->result.goal,
         std::move(new_options));
 }
