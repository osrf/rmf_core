--- conflicted
+++ resolved
@@ -635,11 +635,6 @@
       const std::string& map_name =
           _context.graph.waypoints[initial_waypoint].get_map_name();
 
-<<<<<<< HEAD
-      // TODO(MXG): We should be able to make this query more efficient, e.g.
-      // add a lower bound on time.
-=======
->>>>>>> 89ffc26e
       _query.spacetime().timespan()->add_map(map_name);
 
       const auto initial_time = start.time();
@@ -698,11 +693,8 @@
             if (!is_orientation_okay(
                   *initial_location, orientation, course, lane))
             {
-<<<<<<< HEAD
-=======
               // We cannot approach the initial_waypoint with this orientation,
               // so we cannot use this orientation to start.
->>>>>>> 89ffc26e
               continue;
             }
           }
@@ -729,8 +721,6 @@
                   _context.profile,
                   _context.interpolate.rotation_thresh);
 
-<<<<<<< HEAD
-=======
             if (!is_valid(rotation_trajectory))
             {
               // The rotation trajectory is not feasible, so we cannot use this
@@ -738,7 +728,6 @@
               continue;
             }
 
->>>>>>> 89ffc26e
             const double rotation_cost =
                 rmf_traffic::time::to_seconds(rotation_trajectory.duration());
 
@@ -768,8 +757,6 @@
                 _context.profile,
                 _context.interpolate.translation_thresh);
 
-<<<<<<< HEAD
-=======
           if (!is_valid(approach_trajectory))
           {
             // The approach trajectory is not feasible, so we cannot use this
@@ -777,7 +764,6 @@
             continue;
           }
 
->>>>>>> 89ffc26e
           const double current_cost =
               rmf_traffic::time::to_seconds(approach_trajectory.duration())
               + rotated_initial_node->current_cost;
@@ -796,10 +782,6 @@
       }
       else
       {
-<<<<<<< HEAD
-
-=======
->>>>>>> 89ffc26e
         Trajectory initial_trajectory{map_name};
         initial_trajectory.insert(
               initial_time,
