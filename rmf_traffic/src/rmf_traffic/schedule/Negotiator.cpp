--- conflicted
+++ resolved
@@ -66,9 +66,6 @@
 //==============================================================================
 void SimpleResponder::reject() const
 {
-<<<<<<< HEAD
-  _pimpl->negotiation->table(_pimpl->sequence)->reject();
-=======
   const auto parent = _pimpl->negotiation->table(_pimpl->to_accommodate);
   if (parent)
   {
@@ -81,7 +78,6 @@
   // operator to resolve.
   const auto table = _pimpl->negotiation->table(_pimpl->for_participant, {});
   table->reject(table->version()? *table->version() : 0);
->>>>>>> a5635475
 }
 
 } // namespace schedule
