/*
 * Copyright (C) 2019 Open Source Robotics Foundation
 *
 * Licensed under the Apache License, Version 2.0 (the "License");
 * you may not use this file except in compliance with the License.
 * You may obtain a copy of the License at
 *
 *     http://www.apache.org/licenses/LICENSE-2.0
 *
 * Unless required by applicable law or agreed to in writing, software
 * distributed under the License is distributed on an "AS IS" BASIS,
 * WITHOUT WARRANTIES OR CONDITIONS OF ANY KIND, either express or implied.
 * See the License for the specific language governing permissions and
 * limitations under the License.
 *
*/

#include <rmf_traffic/agv/Planner.hpp>
#include <rmf_traffic/schedule/Database.hpp>

#include <rmf_traffic/DetectConflict.hpp>

#include <rmf_utils/catch.hpp>
#include <rmf_utils/math.hpp>

#include "../utils_Trajectory.hpp"

#include <iostream>
#include <iomanip>
#include <thread>

// TODO(MXG): Move performance testing content into a performance test folder
const bool test_performance = false;
// const bool test_performance = true;
const std::size_t N = test_performance ? 10 : 1;

void print_timing(const std::chrono::steady_clock::time_point& start_time)
{
  if (test_performance)
  {
    const auto finish_time = std::chrono::steady_clock::now();
    std::cout << Catch::getResultCapture().getCurrentTestName()
              << ": " << rmf_traffic::time::to_seconds(finish_time - start_time)
              << std::endl;
  }
}

rmf_utils::clone_ptr<rmf_traffic::agv::ScheduleRouteValidator>
make_test_schedule_validator(
  const rmf_traffic::schedule::Viewer& viewer,
  rmf_traffic::Profile profile)
{
  return rmf_utils::make_clone<rmf_traffic::agv::ScheduleRouteValidator>(
    viewer,
    std::numeric_limits<rmf_traffic::schedule::ParticipantId>::max(),
    std::move(profile));
}

void display_path(const rmf_traffic::agv::Plan::Result& plan)
{
  std::vector<std::size_t> plan_indices;
  for (const auto& wp : plan->get_waypoints())
  {
    if (wp.graph_index())
      plan_indices.push_back(*wp.graph_index());
  }
  auto ip = std::unique(plan_indices.begin(), plan_indices.end());
  plan_indices.resize(std::distance(plan_indices.begin(), ip));
  std::cout<<"Path: ";
  for (auto it = plan_indices.begin(); it != plan_indices.end(); it++)
  {
    std::cout<<*it;
    if (it != --plan_indices.end())
      std::cout<<"-> ";
  }
  std::cout<<std::endl;
}

void print_trajectory_info(
  const rmf_traffic::agv::Plan::Result& plan,
  rmf_traffic::Time time)
{
  display_path(plan);
  std::cout << "Itinerary count: " << plan->get_itinerary().size() 
            << std::endl;
  int trajectory_count = 1; 
  for (const auto& r : plan->get_itinerary())
  {
    int waypoint_count = 1;
    const auto& t = r.trajectory();
    std::cout << "Trajectory [" << trajectory_count << "] in " << r.map()
              << " with " << t.size() << " waypoints\n";
    for (auto it = t.begin(); it != t.end(); it++)
    {
      auto position = it->position();
      std::cout << "  Waypoint "<< waypoint_count << ": {" << position[0]
                << ","<<position[1] << "," << position[2] << "} "
                << rmf_traffic::time::to_seconds(it->time() - time) << "s"
                << std::endl;
      waypoint_count++;
    }
    trajectory_count++;
  }
}

rmf_traffic::Trajectory test_with_obstacle(
  const std::string& parent,
  const rmf_traffic::agv::Planner::Result& original_result,
  rmf_traffic::schedule::Database& database,
  const std::vector<rmf_traffic::Trajectory>& obstacles,
  const std::size_t hold_index,
  const rmf_traffic::Time time,
  const bool expect_conflict = true,
  const bool check_holding = true,
  const bool print_info = false)
{
  const rmf_traffic::Profile profile = create_test_profile(UnitCircle);

  rmf_traffic::Trajectory t_obs;
  const rmf_traffic::schedule::ParticipantId p_obs =
    database.register_participant(
    rmf_traffic::schedule::ParticipantDescription{
      "obstacle",
      "test_Planner",
      rmf_traffic::schedule::ParticipantDescription::Rx::Unresponsive,
      create_test_profile(UnitCircle)
    });

  rmf_traffic::RouteId rid = 0;
  rmf_traffic::schedule::ItineraryVersion iv = 0;
  for (const auto& obstacle : obstacles)
  {
    const auto r = std::make_shared<rmf_traffic::Route>("test_map", obstacle);
    database.extend(p_obs, {{rid++, r}}, iv++);
  }

  rmf_utils::optional<rmf_traffic::agv::Planner::Result> result;
  const auto start_time = std::chrono::steady_clock::now();
  for (std::size_t i = 0; i < N; ++i)
  {
    result = original_result.replan(original_result->get_start());
    REQUIRE(*result);
  }

  const auto plan = **result;

  const auto end_time = std::chrono::steady_clock::now();
  if (test_performance)
  {
    const double sec = rmf_traffic::time::to_seconds(end_time - start_time);
    std::cout << "\n" << parent << " w/ obstacle" << std::endl;
    std::cout << "Total: " << sec << std::endl;
    std::cout << "Per run: " << sec/N << std::endl;
  }

  const auto& graph = original_result.get_configuration().graph();

  REQUIRE(plan.get_itinerary().size() == 1);
  t_obs = plan.get_itinerary().front().trajectory();
  const Eigen::Vector2d initial_position = [&]() -> Eigen::Vector2d
    {
      if (original_result->get_start().location())
        return *original_result->get_start().location();

      const std::size_t start_index = original_result->get_start().waypoint();
      return graph.get_waypoint(start_index).get_location();
    } ();


  const std::size_t goal_index = original_result.get_goal().waypoint();
  const auto goal_position = graph.get_waypoint(goal_index).get_location();

  const Eigen::Vector2d p_initial =
    t_obs.front().position().block<2, 1>(0, 0);
  CHECK( (p_initial - initial_position).norm() == Approx(0.0) );

  const Eigen::Vector2d p_final =
    t_obs.back().position().block<2, 1>(0, 0);
  CHECK( (p_final - goal_position).norm() == Approx(0.0) );

  const auto& original_trajectory =
    original_result->get_itinerary().front().trajectory();
  if (expect_conflict)
  {
    CHECK(original_trajectory.duration() < t_obs.duration() );
  }
  else
  {
    const auto time_diff = original_trajectory.duration() - t_obs.duration();
    CHECK(std::abs(rmf_traffic::time::to_seconds(time_diff)) < 1e-8);
  }

  // Confirm that the trajectory does not conflict with anything in the
  // schedule
  const auto query = database.query(rmf_traffic::schedule::query_all());
  for (const auto& entry : query)
  {
    const auto& p_obs = database.get_participant(entry.participant)->profile();
    CHECK(!rmf_traffic::DetectConflict::between(
        profile, t_obs, p_obs, entry.route.trajectory()));
  }

  // Confirm that the vehicle pulled into holding point in order to avoid
  // the conflict
  if (check_holding)
  {
    bool used_holding_point = false;
    for (const auto& wp : plan.get_waypoints())
    {
      if (!wp.graph_index())
        continue;

      if (*wp.graph_index() == hold_index)
      {
        used_holding_point = true;
        break;
      }
    }

    CHECK(used_holding_point);
  }

  if (print_info)
  {
    std::cout << "Parent: " << parent << std::endl;
    print_trajectory_info(*result, time);
  }
  return t_obs;
}

void test_ignore_obstacle(
  const rmf_traffic::agv::Planner::Result& original_result,
  const rmf_traffic::schedule::Version database_version)
{
  REQUIRE(database_version > 0);
  const auto& start = original_result->get_start();
  rmf_traffic::agv::Plan::Options options = original_result.options();
  std::unordered_set<rmf_traffic::schedule::ParticipantId> ignore_ids;
  for (rmf_traffic::schedule::Version v = 0; v <= database_version; ++v)
    ignore_ids.insert(v);

  options.validator(nullptr);

  const auto new_plan = original_result.replan(start, std::move(options));

  // The new plan which ignores the conflicts should be the same as the original
  REQUIRE(new_plan->get_itinerary().size() == 1);
  CHECK(new_plan->get_itinerary().front().trajectory().duration()
    == original_result->get_itinerary().front().trajectory().duration());

  REQUIRE(new_plan->get_waypoints().size()
    == original_result->get_waypoints().size());

  for (std::size_t i = 0; i < new_plan->get_waypoints().size(); ++i)
  {
    const auto& new_wp = new_plan->get_waypoints()[i];
    const auto& old_wp = original_result->get_waypoints()[i];

    if (new_wp.graph_index())
    {
      CHECK(*new_wp.graph_index() == *old_wp.graph_index());
    }
    else
    {
      CHECK(!old_wp.graph_index());
    }

    const Eigen::Vector3d new_p = new_wp.position();
    const Eigen::Vector3d old_p = old_wp.position();
    CHECK( (new_p.block<2, 1>(0, 0) - old_p.block<2, 1>(0, 0)).norm()
      == Approx(0.0) );
    CHECK(rmf_utils::wrap_to_pi(new_p[2] - old_p[2]) == Approx(0.0) );
  }
}

inline void CHECK_TRAITS(
  const rmf_traffic::agv::VehicleTraits& t1,
  const rmf_traffic::agv::VehicleTraits& t2)
{
  CHECK((t1.get_differential()->get_forward()
    - t2.get_differential()->get_forward()).norm()
    == Approx(0).margin(1e-6));
  CHECK(t1.get_differential()->is_reversible()
    == t2.get_differential()->is_reversible());
  CHECK(t1.linear().get_nominal_acceleration()
    == t2.linear().get_nominal_acceleration());
  CHECK(t1.linear().get_nominal_velocity()
    == t2.linear().get_nominal_velocity());
  CHECK(t1.rotational().get_nominal_acceleration()
    == t2.rotational().get_nominal_acceleration());
  CHECK(t1.rotational().get_nominal_velocity()
    == t2.rotational().get_nominal_velocity());
}

inline void CHECK_INTERPOLATION(
  const rmf_traffic::agv::Interpolate::Options& o1,
  const rmf_traffic::agv::Interpolate::Options& o2)
{
  CHECK(o1.always_stop() == o2.always_stop());
  CHECK((o1.get_translation_threshold()-
    o2.get_translation_threshold())
    == Approx(0).margin(1e-6));
  CHECK((o1.get_rotation_threshold()-
    o2.get_rotation_threshold())
    == Approx(0).margin(1e-6));
  CHECK((o1.get_corner_angle_threshold()-
    o2.get_corner_angle_threshold())
    == Approx(0).margin(1e-6));
}

inline void CHECK_PLAN(
  const rmf_traffic::agv::Plan::Result& plan,
  const Eigen::Vector2d first_location,
  const double first_orientation,
  const Eigen::Vector2d last_location,
  const std::vector<std::size_t> wp_indices,
  const double* last_orientation = nullptr)
{
  REQUIRE(plan);
  REQUIRE(plan->get_itinerary().size() > 0);
  const auto& first_trajectory = plan->get_itinerary().front().trajectory();
  const auto& last_trajectory = plan->get_itinerary().back().trajectory();
  // check locations
  CHECK((first_trajectory.front().position().block<2, 1>(0, 0)
    - first_location).norm() == Approx(0.0).margin(1e-6));
  CHECK((last_trajectory.back().position().block<2, 1>(0, 0)
    - last_location).norm()  == Approx(0.0).margin(1e-6));
  // check orientations
  CHECK((first_trajectory.front().position()[2] - first_orientation)
    == Approx(0.0).margin(1e-6));
  if (last_orientation != nullptr)
    CHECK((last_trajectory.back().position()[2] - *last_orientation)
      == Approx(0.0).margin(1e-6));
  // check waypoints
  const auto& wps = plan->get_waypoints();
  // removing consecutive duplicates of waypoints
  // when robot is waiting at holding point
  std::vector<std::size_t> plan_indices;
  for (const auto& wp : wps)
  {
    if (wp.graph_index())
      plan_indices.push_back(*wp.graph_index());
  }

  auto ip = std::unique(plan_indices.begin(), plan_indices.end());
  plan_indices.resize(std::distance(plan_indices.begin(), ip));
  REQUIRE(plan_indices.size() == wp_indices.size());
  for (const auto& i : plan_indices)
  {
    CHECK(std::find(
        wp_indices.begin(), wp_indices.end(), i)
      != wp_indices.end());
  }

  for (const auto& route : plan->get_itinerary())
  {
    CHECK(route.trajectory().size() >= 2);
  }
}
// ____________________________________________________________________________

SCENARIO("Test Configuration", "[config]")
{
  using namespace std::chrono_literals;
  using Graph = rmf_traffic::agv::Graph;
  using VehicleTraits = rmf_traffic::agv::VehicleTraits;
  using Interpolate = rmf_traffic::agv::Interpolate;
  using Planner = rmf_traffic::agv::Planner;

  const std::string test_map_name = "test_map";
  Graph graph;
  graph.add_waypoint(test_map_name, {0, -5}); // 0
  REQUIRE(graph.num_waypoints() == 1);

  const VehicleTraits traits(
    {0.7, 0.3}, {1.0, 0.45}, create_test_profile(UnitCircle));

  const Interpolate::Options options = Interpolate::Options();
  Planner::Configuration config(graph, traits, options);

  WHEN("Get the graph in config")
  {
    Graph& graph_ = config.graph();
    REQUIRE(graph_.num_waypoints() == graph.num_waypoints());
    for (std::size_t i = 0; i < graph.num_waypoints(); i++)
      CHECK((graph.get_waypoint(i).get_location() -
        graph_.get_waypoint(i).get_location()).norm()
        == Approx(0).margin(1e-6));
  }

  WHEN("Set the graph")
  {
    Graph& graph_ = config.graph();
    graph_.add_waypoint(test_map_name, {5, 5});
    REQUIRE(graph_.num_waypoints() == graph.num_waypoints() + 1);
    REQUIRE(config.graph().num_waypoints() == graph.num_waypoints() + 1);
    CHECK((config.graph().get_waypoint(graph.num_waypoints()).get_location()
      - Eigen::Vector2d{5, 5}).norm() == Approx(0).margin(1e-6));
  }

  WHEN("Get the vechile_traits")
  {
    VehicleTraits& traits_ = config.vehicle_traits();
    CHECK_TRAITS(traits_, traits);
  }

  WHEN("Set the vechile_traits")
  {
    VehicleTraits& traits_ = config.vehicle_traits();
    VehicleTraits traits_new(
      {1.0, 0.5}, {1.0, 0.6}, create_test_profile(UnitCircle));
    traits_ = traits_new;
    CHECK_TRAITS(config.vehicle_traits(), traits_);
  }

  WHEN("Get the interpolation")
  {
    Interpolate::Options& options_ = config.interpolation();
    CHECK_INTERPOLATION(options_, options);
  }

  WHEN("Set the interpolation")
  {
    Interpolate::Options& options_ = config.interpolation();
    options_ = Interpolate::Options(
      true, 1e-2, 5.0 * M_PI/180.0, 5.0 * M_PI/180.0);
    CHECK_INTERPOLATION(config.interpolation(), options_);
  }
}

SCENARIO("Test Options", "[options]")
{
  using namespace std::chrono_literals;
  using Planner = rmf_traffic::agv::Planner;
  using Duration = std::chrono::nanoseconds;

  auto interrupt_flag = std::make_shared<bool>(false);
  Duration hold_time = std::chrono::seconds(6);

  Planner::Options default_options(nullptr, hold_time, interrupt_flag);
  WHEN("Get the minimum_holding_time")
  {
    CHECK(rmf_traffic::time::to_seconds(
        default_options.minimum_holding_time()- hold_time)
      == Approx(0).margin(1e-6));
  }

  WHEN("Set the minimum_holding_time")
  {
    Duration hold_time_ = std::chrono::seconds(5);
    default_options.minimum_holding_time(hold_time_);
    CHECK(rmf_traffic::time::to_seconds(
        default_options.minimum_holding_time()- hold_time_)
      == Approx(0).margin(1e-6));
  }

  WHEN("Get the interrupt_flag")
  {
    CHECK_FALSE(*default_options.interrupt_flag());
  }

  WHEN("Set the interrupt_flag")
  {
    *interrupt_flag = true;
    CHECK(*default_options.interrupt_flag());
  }

}

SCENARIO("Test Start")
{
  using namespace std::chrono_literals;
  using Planner = rmf_traffic::agv::Planner;

  auto start_time = std::chrono::steady_clock::now();

  Planner::Start start(
    start_time,
    1,
    0.0);

  CHECK_FALSE(start.lane());
  CHECK_FALSE(start.location());

  CHECK(rmf_traffic::time::to_seconds(start.time()-start_time)
    == Approx(0.0).margin(1e-12));
  CHECK(start.waypoint() == 1);
  CHECK((start.orientation() - 0.0) == Approx(0.0).margin(1e-6));

  rmf_utils::optional<Eigen::Vector2d> initial_location = Eigen::Vector2d{0, 0};
  rmf_utils::optional<std::size_t> initial_lane = std::size_t(0);

  start.location(initial_location);
  CHECK(start.location());

  start.lane(initial_lane);
  CHECK(start.lane());
}

SCENARIO("Test Goal")
{
  using Planner = rmf_traffic::agv::Planner;
  Planner::Goal goal{1};
  CHECK(goal.orientation() == nullptr);
  CHECK(goal.waypoint() == 1);
  goal.waypoint(2);
  CHECK(goal.waypoint() == 2);

  goal.orientation(M_PI_2);
  CHECK((*goal.orientation() - M_PI_2) == Approx(0.0));

  goal = Planner::Goal{3, 0.0};
  CHECK(goal.waypoint() == 3);
  CHECK((*goal.orientation() - 0.0) == Approx(0.0));
}

SCENARIO("Test planning")
{
  using namespace std::chrono_literals;

  const std::string test_map_name = "test_map";
  rmf_traffic::agv::Graph graph;
  graph.add_waypoint(test_map_name, {-5, -5}).set_passthrough_point(true); // 0
  graph.add_waypoint(test_map_name, { 0, -5}).set_passthrough_point(true); // 1
  graph.add_waypoint(test_map_name, { 5, -5}).set_passthrough_point(true); // 2
  graph.add_waypoint(test_map_name, {10, -5}).set_passthrough_point(true); // 3
  graph.add_waypoint(test_map_name, {-5, 0}); // 4
  graph.add_waypoint(test_map_name, { 0, 0}); // 5
  graph.add_waypoint(test_map_name, { 5, 0}); // 6
  graph.add_waypoint(test_map_name, {10, 0}).set_passthrough_point(true); // 7
  graph.add_waypoint(test_map_name, {10, 4}).set_passthrough_point(true); // 8
  graph.add_waypoint(test_map_name, { 0, 8}).set_passthrough_point(true); // 9
  graph.add_waypoint(test_map_name, { 5, 8}).set_passthrough_point(true); // 10
  graph.add_waypoint(test_map_name, {10, 12}).set_passthrough_point(true); // 11
  graph.add_waypoint(test_map_name, {12, 12}).set_passthrough_point(true); // 12
  REQUIRE(graph.num_waypoints() == 13);

  auto add_bidir_lane = [&](const std::size_t w0, const std::size_t w1)
    {
      graph.add_lane(w0, w1);
      graph.add_lane(w1, w0);
    };

  add_bidir_lane(0, 1);
  add_bidir_lane(1, 2);
  add_bidir_lane(2, 3);
  add_bidir_lane(1, 5);
  add_bidir_lane(3, 7);
  add_bidir_lane(4, 5);
  add_bidir_lane(6, 10);
  add_bidir_lane(7, 8);
  add_bidir_lane(9, 10);
  add_bidir_lane(10, 11);

  const rmf_traffic::Profile profile = create_test_profile(UnitCircle);
  const rmf_traffic::agv::VehicleTraits traits(
    {0.7, 0.3}, {1.0, 0.45}, profile);

  rmf_traffic::schedule::Database database;

  const auto default_options = rmf_traffic::agv::Planner::Options{
    make_test_schedule_validator(database, profile)};

  rmf_traffic::agv::Planner planner{
    rmf_traffic::agv::Planner::Configuration{graph, traits},
    default_options
  };

  //TODO abort planning that is impossible as lane does not exit in the graph

  // WHEN("goal waypoint does not have a lane in the graph")
  // {
  //   const rmf_traffic::Time start_time = std::chrono::steady_clock::now();
  //   auto plan = planner.plan(
  //       rmf_traffic::agv::Planner::Start(start_time, 3, 0.0),
  //       rmf_traffic::agv::Planner::Goal(9));
  // }

  WHEN("initial conditions satisfy the goals")
  {
    const rmf_traffic::Time start_time = std::chrono::steady_clock::now();

    auto plan = planner.plan(
      rmf_traffic::agv::Planner::Start(start_time, 3, 0.0),
      rmf_traffic::agv::Planner::Goal(3, 0.0));

    REQUIRE(plan);
    CHECK(plan->get_itinerary().size() == 0);
    CHECK(plan->get_waypoints().size() == 1);
  }

  WHEN("initial and goal waypoints are same but goal_orientation is different")
  {
    rmf_utils::optional<rmf_traffic::agv::Plan::Result> result;
    const double goal_orientation = M_PI/2.0;
    const rmf_traffic::Time start_time = std::chrono::steady_clock::now();

    for (std::size_t i = 0; i < N; ++i)
    {
      result = planner.plan(
        rmf_traffic::agv::Planner::Start{start_time, 3, 0.0},
        rmf_traffic::agv::Planner::Goal{3, goal_orientation});

      REQUIRE(*result);
    }

    auto plan = *result;

    const auto end_time = std::chrono::steady_clock::now();
    if (test_performance)
    {
      const double sec = rmf_traffic::time::to_seconds(end_time - start_time);
      std::cout << "\nUnconstrained" << std::endl;
      std::cout << "Total: " << sec << std::endl;
      std::cout << "Per run: " << sec/N << std::endl;
    }

    CHECK(plan->get_itinerary().size() == 1);
    REQUIRE(plan->get_itinerary().front().trajectory().size() > 0);
    const auto t = plan->get_itinerary().front().trajectory();
    const auto final_p = t.front().position().block<2, 1>(0, 0);
    const auto err = (final_p - Eigen::Vector2d(10, -5)).norm();
    CHECK(err == Approx(0.0) );
    CHECK(t.back().position()[2] - goal_orientation == Approx(0));
    CHECK(t.back().time() > start_time);
  }

  WHEN("goal waypoint is an adjacent node")
  {
    rmf_utils::optional<rmf_traffic::agv::Plan::Result> result;
    const double goal_orientation = M_PI;
    const rmf_traffic::Time start_time = std::chrono::steady_clock::now();

    for (std::size_t i = 0; i < N; ++i)
    {
      result = planner.plan(
        rmf_traffic::agv::Planner::Start{start_time, 3, M_PI},
        rmf_traffic::agv::Planner::Goal{2, goal_orientation});
      REQUIRE(*result);
    }

    auto plan = *result;

    const auto end_time = std::chrono::steady_clock::now();
    if (test_performance)
    {
      const double sec = rmf_traffic::time::to_seconds(end_time - start_time);
      std::cout << "\nUnconstrained" << std::endl;
      std::cout << "Total: " << sec << std::endl;
      std::cout << "Per run: " << sec/N << std::endl;
    }

    const auto expected_t = rmf_traffic::agv::Interpolate::positions(
      traits, start_time, {{10.0, -5.0, M_PI}, {5.0, -5.0, M_PI}});

    REQUIRE(plan->get_itinerary().size() == 1);
    const rmf_traffic::Trajectory t =
      plan->get_itinerary().front().trajectory();
    REQUIRE(t.size() == expected_t.size());

    const Eigen::Vector2d initial_p = t.front().position().block<2, 1>(0, 0);
    CHECK((initial_p - Eigen::Vector2d(10, -5)).norm() == Approx(0.0) );

    const Eigen::Vector2d final_p = t.back().position().block<2, 1>(0, 0);
    CHECK((final_p - Eigen::Vector2d(5, -5)).norm() == Approx(0.0));

    CHECK(t.back().position()[2] - goal_orientation == Approx(0));
    CHECK(t.back().time() > start_time);
  }

  GIVEN("Goal from 12->5 and obstacle from 5->12")
  {
    const rmf_traffic::Time time = std::chrono::steady_clock::now();
    const auto start = rmf_traffic::agv::Planner::Start{time, 12, 0.0};
    const auto goal = rmf_traffic::agv::Planner::Goal{5};

    std::vector<rmf_traffic::Trajectory> obstacles;

    rmf_traffic::Trajectory obstacle;
    obstacle.insert(
      time + 19s,
      {0.0, 8.0, 0.0},
      {0.0, 0.0, 0.0});
    obstacle.insert(
      time + 40s,
      {5.0, 8.0, 0.0},
      {0.0, 0.0, 0.0});
    obstacle.insert(
      time + 50s,
      {10.0, 12.0, 0.0},
      {0.0, 0.0, 0.0});
    REQUIRE(obstacle.size() == 3);
    obstacles.push_back(obstacle);

    WHEN("Docking is not constrained")
    {
      add_bidir_lane(5, 9);
      add_bidir_lane(11, 12);

      planner = rmf_traffic::agv::Planner{
        rmf_traffic::agv::Planner::Configuration{graph, traits},
        default_options
      };

      const auto start_time = std::chrono::steady_clock::now();
      rmf_utils::optional<rmf_traffic::agv::Plan::Result> result;

      for (std::size_t i = 0; i < N; ++i)
      {
        result = planner.plan(start, goal);
        REQUIRE(*result);
      }

      auto plan = *result;

      const auto end_time = std::chrono::steady_clock::now();
      if (test_performance)
      {
        const double sec = rmf_traffic::time::to_seconds(end_time - start_time);
        std::cout << "\nUnconstrained 12->5" << std::endl;
        std::cout << "Total: " << sec << std::endl;
        std::cout << "Per run: " << sec/N << std::endl;
      }

      REQUIRE(plan->get_itinerary().size() == 1);
      const auto t = plan->get_itinerary().front().trajectory();

      const Eigen::Vector2d initial_p = t.front().position().block<2, 1>(0, 0);
      CHECK( (initial_p - Eigen::Vector2d(12, 12)).norm() == Approx(0.0) );

      const Eigen::Vector2d final_p = t.back().position().block<2, 1>(0, 0);
      CHECK( (final_p - Eigen::Vector2d(0, 0)).norm() == Approx(0.0) );

      WHEN("An obstacle is introduced")
      {
        test_with_obstacle(
          "Unconstrained 12->5", plan, database, obstacles, 6, time);

        test_ignore_obstacle(plan, database.latest_version());
      }
    }

    WHEN("Docking must be at 90-degrees")
    {
      using namespace rmf_traffic::agv;
      add_bidir_lane(11, 12);
      graph.add_lane(9, {5, Graph::OrientationConstraint::make({M_PI_2})});
      graph.add_lane({5, Graph::OrientationConstraint::make({M_PI_2})}, 9);

      planner = rmf_traffic::agv::Planner{
        rmf_traffic::agv::Planner::Configuration{graph, traits},
        default_options
      };

      rmf_utils::optional<rmf_traffic::agv::Plan::Result> result;
      const auto start_time = std::chrono::steady_clock::now();
      for (std::size_t i = 0; i < N; ++i)
      {
        result = planner.plan(start, goal);
        REQUIRE(*result);
      }

      auto plan = *result;

      const auto end_time = std::chrono::steady_clock::now();
      if (test_performance)
      {
        const double sec = rmf_traffic::time::to_seconds(end_time - start_time);
        std::cout << "\nConstrained to 0.0  12->5" << std::endl;
        std::cout << "Total: " << sec << std::endl;
        std::cout << "Per run: " << sec/N << std::endl;
      }

      REQUIRE(plan->get_itinerary().size() == 1);
      const auto& t = plan->get_itinerary().front().trajectory();

      const Eigen::Vector2d p_initial = t.front().position().block<2, 1>(0, 0);
      CHECK( (p_initial - Eigen::Vector2d(12, 12)).norm() == Approx(0.0) );

      const Eigen::Vector2d p_final = t.back().position().block<2, 1>(0, 0);
      CHECK( (p_final - Eigen::Vector2d(0, 0)).norm() == Approx(0.0) );
      CHECK(t.back().position()[2] == Approx(M_PI/2.0) );

      WHEN("An obstacle is introduced")
      {
        test_with_obstacle(
          "Constrained to 0.0  12->5", plan, database, obstacles, 6, time);

        test_ignore_obstacle(plan, database.latest_version());
      }
    }
  }

  GIVEN("Goal from 2->12 and obstacle from 9->1")
  {
    add_bidir_lane(5, 9);
    const rmf_traffic::Time time = std::chrono::steady_clock::now();
    const auto start = rmf_traffic::agv::Planner::Start(time, 2, 0.0);
    const auto goal = rmf_traffic::agv::Planner::Goal(12);

    std::vector<rmf_traffic::Trajectory> obstacles;

    rmf_traffic::Trajectory obstacle;
    obstacle.insert(
      time + 24s,
      {0.0, 8.0, 0.0},
      {0.0, 0.0, 0.0});
    obstacle.insert(
      time + 50s,
      {0.0, 0.0, 0.0},
      {0.0, 0.0, 0.0});
    obstacle.insert(
      time + 70s,
      {0.0, -5.0, 0.0},
      {0.0, 0.0, 0.0});
    obstacles.push_back(obstacle);

    WHEN("Docking is not constrained")
    {
      using namespace rmf_traffic::agv;
      add_bidir_lane(11, 12);

      planner = rmf_traffic::agv::Planner{
        rmf_traffic::agv::Planner::Configuration{graph, traits},
        default_options
      };

      rmf_utils::optional<rmf_traffic::agv::Plan::Result> result;
      const auto start_time = std::chrono::steady_clock::now();

      for (std::size_t i = 0; i < N; ++i)
      {
        result = planner.plan(start, goal);
        REQUIRE(*result);
      }

      auto plan = *result;

      const auto end_time = std::chrono::steady_clock::now();
      if (test_performance)
      {
        const double sec = rmf_traffic::time::to_seconds(end_time - start_time);
        std::cout << "\nUnconstrained 2->12" << std::endl;
        std::cout << "Total: " << sec << std::endl;
        std::cout << "Per run: " << sec/N << std::endl;
      }

      REQUIRE(plan->get_itinerary().size() == 1);
      const auto t = plan->get_itinerary().front().trajectory();

      const Eigen::Vector2d p_initial = t.front().position().block<2, 1>(0, 0);
      CHECK( (p_initial - Eigen::Vector2d(5, -5)).norm() == Approx(0.0) );

      const Eigen::Vector2d p_final = t.back().position().block<2, 1>(0, 0);
      CHECK( (p_final - Eigen::Vector2d(12, 12)).norm() == Approx(0.0) );

      WHEN("An obstacle is introduced")
      {
        test_with_obstacle(
          "Unconstrained  2->12", plan, database, obstacles, 4, time);

        test_ignore_obstacle(plan, database.latest_version());
      }
    }

    WHEN("Docking must be at 0-degrees")
    {
      using namespace rmf_traffic::agv;
      graph.add_lane(11, {12, Graph::OrientationConstraint::make({0.0})});
      graph.add_lane({12, Graph::OrientationConstraint::make({0.0})}, 11);

      planner = rmf_traffic::agv::Planner{
        rmf_traffic::agv::Planner::Configuration{graph, traits},
        default_options
      };

      rmf_utils::optional<Planner::Result> result;
      const auto start_time = std::chrono::steady_clock::now();

      for (std::size_t i = 0; i < N; ++i)
      {
        result = planner.plan(start, goal);
        REQUIRE(*result);
      }

      auto plan = *result;

      const auto end_time = std::chrono::steady_clock::now();
      if (test_performance)
      {
        const double sec = rmf_traffic::time::to_seconds(end_time - start_time);
        std::cout << "\nConstrained to 0.0  2->12" << std::endl;
        std::cout << "Total: " << sec << std::endl;
        std::cout << "Per run: " << sec/N << std::endl;
      }

      REQUIRE(plan->get_itinerary().size() == 1);
      const auto& t = plan->get_itinerary().front().trajectory();

      const Eigen::Vector2d p_initial = t.front().position().block<2, 1>(0, 0);
      CHECK( (p_initial - Eigen::Vector2d(5, -5)).norm() == Approx(0.0) );

      const Eigen::Vector2d p_final = t.back().position().block<2, 1>(0, 0);
      CHECK( (p_final - Eigen::Vector2d(12, 12)).norm() == Approx(0.0) );
      CHECK(t.back().position()[2] == Approx(0.0) );

      WHEN("An obstacle is introduced")
      {
        test_with_obstacle(
          "Constrained to 0.0  2->12", plan, database, obstacles, 4, time);

        test_ignore_obstacle(plan, database.latest_version());
      }
    }

    WHEN("Docking must be at 180-degrees")
    {
      using namespace rmf_traffic::agv;
      graph.add_lane(11, {12, Graph::OrientationConstraint::make({M_PI})});
      graph.add_lane({12, Graph::OrientationConstraint::make({M_PI})}, 11);

      planner = rmf_traffic::agv::Planner{
        rmf_traffic::agv::Planner::Configuration{graph, traits},
        default_options
      };

      rmf_utils::optional<rmf_traffic::agv::Plan::Result> result;
      const auto start_time = std::chrono::steady_clock::now();
      for (std::size_t i = 0; i < N; ++i)
      {
        result = planner.plan(start, goal);
        REQUIRE(*result);
      }

      auto plan = *result;

      const auto end_time = std::chrono::steady_clock::now();
      if (test_performance)
      {
        const double sec = rmf_traffic::time::to_seconds(end_time - start_time);
        std::cout << "\nConstrained to 180.0  2->12" << std::endl;
        std::cout << "Total: " << sec << std::endl;
        std::cout << "Per run: " << sec/N << std::endl;
      }

      REQUIRE(plan->get_itinerary().size() == 1);
      const auto& t = plan->get_itinerary().front().trajectory();

      const Eigen::Vector2d p_initial = t.front().position().block<2, 1>(0, 0);
      CHECK( (p_initial - Eigen::Vector2d(5, -5)).norm() == Approx(0.0) );

      const Eigen::Vector2d p_final = t.back().position().block<2, 1>(0, 0);
      CHECK( (p_final - Eigen::Vector2d(12, 12)).norm() == Approx(0.0) );

      const double err = rmf_utils::wrap_to_pi(
        t.back().position()[2] - M_PI);
      CHECK(err == Approx(0.0) );

      WHEN("An obstacle is introduced")
      {
        test_with_obstacle(
          "Constrained to 180.0  2->12",
          plan, database, obstacles, 4, time);

        test_ignore_obstacle(plan, database.latest_version());
      }
    }
  } //end of GIVEN


  GIVEN("Goal from 12->0 and two obstacles : 9->11 and 1->9")
  {
    const rmf_traffic::Time time = std::chrono::steady_clock::now();
    // expect robot to wait at holding point 6 and 4
    const std::size_t start_index = 12;
    const auto start = rmf_traffic::agv::Plan::Start{time, start_index, 0.0};

    const std::size_t goal_index = 0;
    const auto goal = rmf_traffic::agv::Plan::Goal{goal_index};

    std::vector<rmf_traffic::Trajectory> obstacles;

    rmf_traffic::Trajectory obstacle_1;
    obstacle_1.insert(
      time + 19s,
      {0.0, 8.0, 0.0},
      {0.0, 0.0, 0.0});
    obstacle_1.insert(
      time + 40s,
      {5.0, 8.0, 0.0},
      {0.0, 0.0, 0.0});
    obstacle_1.insert(
      time + 50s,
      {10.0, 12.0, 0.0},
      {0.0, 0.0, 0.0});
    REQUIRE(obstacle_1.size() == 3);

    WHEN("Docking is not constrained")
    {
      using namespace rmf_traffic::agv;
      add_bidir_lane(5, 9);
      add_bidir_lane(11, 12);

      planner = Planner{Planner::Configuration{graph, traits}, default_options};

      rmf_utils::optional<rmf_traffic::agv::Plan::Result> result;

      const auto start_time = std::chrono::steady_clock::now();
      for (std::size_t i = 0; i < N; ++i)
      {
        result = planner.plan(start, goal);
        REQUIRE(*result);
      }

      auto plan = *result;

      const auto end_time = std::chrono::steady_clock::now();
      if (test_performance)
      {
        const double sec = rmf_traffic::time::to_seconds(end_time - start_time);
        std::cout << "\nUnconstrained  12->0" << std::endl;
        std::cout << "Total: " << sec << std::endl;
        std::cout << "Per run: " << sec/N << std::endl;
      }

      REQUIRE(plan->get_itinerary().size() == 1);
      const auto t = plan->get_itinerary().front().trajectory();

      const Eigen::Vector2d p_initial = t.front().position().block<2, 1>(0, 0);
      const Eigen::Vector2d p_initial_g =
        graph.get_waypoint(start_index).get_location();
      CHECK( (p_initial - p_initial_g).norm() == Approx(0.0) );

      const Eigen::Vector2d p_final = t.back().position().block<2, 1>(0, 0);
      const Eigen::Vector2d p_final_g =
        graph.get_waypoint(goal_index).get_location();
      CHECK( (p_final - p_final_g).norm() == Approx(0.0) );

      WHEN("First obstacle is introduced")
      {
        CHECK(rmf_traffic::DetectConflict::between(
            profile, t, profile, obstacle_1));
        obstacles.push_back(obstacle_1);

        test_with_obstacle(
          "Unconstrained (1)  12->0", plan, database, obstacles, 6, time);

        test_ignore_obstacle(plan, database.latest_version());
      }

      WHEN("Second obstacle is introduced")
      {
        rmf_traffic::Trajectory obstacle_2;
        obstacle_2.insert(
          time + 49s,
          {0.0, -5.0, M_PI_2},
          {0.0, 0.0, 0.0});
        obstacle_2.insert(
          time + 60s,
          {0.0, 0.0, M_PI_2},
          {0.0, 0.0, 0.0});
        obstacle_2.insert(
          time + 87s,
          {0.0, 8.0, M_PI_2},
          {0.0, 0.0, 0.0});
        REQUIRE(obstacle_2.size() == 3);
        REQUIRE_FALSE(rmf_traffic::DetectConflict::between(
            profile, obstacle_1, profile, obstacle_2));
        CHECK(rmf_traffic::DetectConflict::between(
            profile, t, profile, obstacle_2));

        obstacles.push_back(obstacle_2);
        test_with_obstacle(
          "Unconstrained (2)  12->0", plan, database, obstacles, 4, time);

        test_ignore_obstacle(plan, database.latest_version());
      }

      WHEN("Both obstacles are introduced")
      {
        rmf_traffic::Trajectory obstacle_2;
        obstacle_2.insert(
          time + 81s,
          {0.0, -5.0, 0.0},
          {0.0, 0.0, 0.0});
        obstacle_2.insert(
          time + 92s,
          {0.0, 0.0, 0.0},
          {0.0, 0.0, 0.0});
        obstacle_2.insert(
          time + 110s,
          {0.0, 8.0, 0.0},
          {0.0, 0.0, 0.0});
        REQUIRE(obstacle_2.size() == 3);
        obstacles.push_back(obstacle_1);
        obstacles.push_back(obstacle_2);

        test_with_obstacle(
          "Unconstrained (3)  12->0", plan, database, obstacles, 6, time);

        test_ignore_obstacle(plan, database.latest_version());
      }
    }
  }
}

SCENARIO("DP1 Graph")
{
  using namespace std::chrono_literals;

  //initialize graph
  const std::string test_map_name = "test_map";
  rmf_traffic::agv::Graph graph;
  graph.add_waypoint(test_map_name, {12, -12}).set_passthrough_point(true); // 0
  graph.add_waypoint(test_map_name, {18, -12}).set_holding_point(true); // 1
  graph.add_waypoint(test_map_name, {-10, -8}).set_passthrough_point(true); // 2
  graph.add_waypoint(test_map_name, {-2, -8}).set_holding_point(true);  // 3
  graph.add_waypoint(test_map_name, { 3, -8}).set_passthrough_point(true); // 4
  graph.add_waypoint(test_map_name, {12, -8}).set_passthrough_point(true); // 5
  graph.add_waypoint(test_map_name, {18, -8}).set_holding_point(true); // 6
  graph.add_waypoint(test_map_name, {-15, -4}).set_holding_point(true); // 7
  graph.add_waypoint(test_map_name, {-10, -4}).set_passthrough_point(true); // 8
  graph.add_waypoint(test_map_name, { -2, -4}).set_holding_point(true); // 9
  graph.add_waypoint(test_map_name, { 3, -4}).set_passthrough_point(true); // 10
  graph.add_waypoint(test_map_name, {6, -4}).set_passthrough_point(true); // 11
  graph.add_waypoint(test_map_name, {9, -4}).set_passthrough_point(true); // 12
  graph.add_waypoint(test_map_name, {-15, 0}).set_passthrough_point(true); // 13
  graph.add_waypoint(test_map_name, {-10, 0}).set_passthrough_point(true); // 14
  graph.add_waypoint(test_map_name, { 0, 0}).set_passthrough_point(true); // 15 DOOR (not implemented)
  graph.add_waypoint(test_map_name, { 3, 0}).set_passthrough_point(true); // 16
  graph.add_waypoint(test_map_name, {6, 0}).set_passthrough_point(true); // 17
  graph.add_waypoint(test_map_name, {9, 0}).set_passthrough_point(true); // 18
  graph.add_waypoint(test_map_name, {15, 0}).set_holding_point(true);   // 19
  graph.add_waypoint(test_map_name, {18, 0}).set_holding_point(true);   // 20
  graph.add_waypoint(test_map_name, { -2, 4}).set_holding_point(true);  // 21
  graph.add_waypoint(test_map_name, { 3, 4}).set_passthrough_point(true); // 22
  graph.add_waypoint(test_map_name, {6, 4}).set_passthrough_point(true); // 23
  graph.add_waypoint(test_map_name, {9, 4}).set_passthrough_point(true); // 24
  graph.add_waypoint(test_map_name, {15, 4}).set_passthrough_point(true); // 25
  graph.add_waypoint(test_map_name, {18, 4}).set_passthrough_point(true); // 26
  graph.add_waypoint(test_map_name, { -15, 8}).set_holding_point(true); // 27
  graph.add_waypoint(test_map_name, {-10, 8}).set_holding_point(true);  // 28
  graph.add_waypoint(test_map_name, {3, 8}).set_holding_point(true);    // 29
  graph.add_waypoint(test_map_name, {6, 8}).set_holding_point(true);    // 30
  graph.add_waypoint(test_map_name, {15, 8}).set_holding_point(true);  // 31
  graph.add_waypoint(test_map_name, {18, 8}).set_holding_point(true);  // 32

  REQUIRE(graph.num_waypoints() == 33);

  auto add_bidir_lane = [&](const std::size_t w0, const std::size_t w1)
    {
      graph.add_lane(w0, w1);
      graph.add_lane(w1, w0);
    };
  //horizontal lates
  add_bidir_lane(0, 1);
  add_bidir_lane(2, 3);
  add_bidir_lane(4, 5);
  add_bidir_lane(5, 6);
  add_bidir_lane(7, 8);
  add_bidir_lane(8, 9);
  add_bidir_lane(10, 11);
  add_bidir_lane(11, 12);
  add_bidir_lane(13, 14);
  add_bidir_lane(14, 15);
  add_bidir_lane(15, 16);
  add_bidir_lane(16, 17);
  add_bidir_lane(17, 18);
  add_bidir_lane(21, 22);
  add_bidir_lane(23, 24);
  add_bidir_lane(24, 25);
  add_bidir_lane(25, 26);


  //vertical lanes
  add_bidir_lane(0, 5);
  add_bidir_lane(2, 8);
  add_bidir_lane(4, 10);
  add_bidir_lane(8, 14);
  add_bidir_lane(10, 16);
  add_bidir_lane(11, 17);
  add_bidir_lane(12, 18);
  add_bidir_lane(13, 27);
  add_bidir_lane(14, 28);
  add_bidir_lane(16, 22);
  add_bidir_lane(17, 23);
  add_bidir_lane(18, 24);
  add_bidir_lane(19, 25);
  add_bidir_lane(20, 26);
  add_bidir_lane(22, 29);
  add_bidir_lane(23, 30);
  add_bidir_lane(25, 31);
  add_bidir_lane(26, 32);

//  std::size_t start_index=17;
//  std::size_t goal_index=12;

  const rmf_traffic::Profile profile = create_test_profile(UnitCircle);
  rmf_traffic::schedule::Database database;
  const rmf_traffic::agv::VehicleTraits traits{
    {1.0, 0.4},
    {1.0, 0.5},
    profile
  };
  const rmf_traffic::Time time = std::chrono::steady_clock::now();
  const auto interrupt_flag = std::make_shared<bool>(false);
  const rmf_traffic::agv::Planner::Options default_options{
    make_test_schedule_validator(database, profile),
    std::chrono::seconds(5),
    interrupt_flag};

  rmf_traffic::agv::Planner planner{
    rmf_traffic::agv::Planner::Configuration{graph, traits},
    default_options
  };

  std::vector<rmf_traffic::Trajectory> obstacles;

  using rmf_traffic::DetectConflict;

  WHEN("Robot moves from 1->30 given multiple non-conflicting "
    "obstacles that partially overlap in time")
  {
    const std::size_t start_index = 1;
    const auto start = rmf_traffic::agv::Plan::Start{time, start_index, 0.0};
    const std::size_t goal_index = 30;
    const auto goal = rmf_traffic::agv::Plan::Goal{goal_index};

    const auto start_time = std::chrono::steady_clock::now();
    const auto plan = planner.plan(start, goal);
    REQUIRE(plan);
    print_timing(start_time);

    CHECK(plan->get_itinerary().size() == 1);
    const auto t = plan->get_itinerary().front().trajectory();

    const Eigen::Vector2d p_initial = t.front().position().block<2, 1>(0, 0);
    const Eigen::Vector2d p_initial_g =
      graph.get_waypoint(start_index).get_location();
    CHECK( (p_initial - p_initial_g).norm() == Approx(0.0));

    const Eigen::Vector2d p_final = t.back().position().block<2, 1>(0, 0);
    const Eigen::Vector2d p_final_g =
      graph.get_waypoint(goal_index).get_location();
    CHECK( (p_final - p_final_g).norm() == Approx(0.0) );

    WHEN("Obstacle 28->3 that partially overlaps in time")
    {
      rmf_traffic::Trajectory obstacle_1;
      obstacle_1.insert(
        time,
        Eigen::Vector3d{-10, 8, -M_PI_2},
        Eigen::Vector3d{0, 0, 0});
      obstacle_1.insert(
        time + 20s,
        Eigen::Vector3d{-10, -8, -M_PI_2},
        Eigen::Vector3d{0, 0, 0});
      obstacle_1.insert(
        time + 25s,
        Eigen::Vector3d{-10, -8, 0},
        Eigen::Vector3d{0, 0, 0});
      obstacle_1.insert(
        time + 35s,
        Eigen::Vector3d{-2, -8, 0},
        Eigen::Vector3d{0, 0, 0});

      REQUIRE_FALSE(rmf_traffic::DetectConflict::between(
          profile, obstacle_1, profile, t));
      obstacles.push_back(obstacle_1);

      test_with_obstacle(
        "Partial 28->3", plan, database, obstacles, 0, time, false);

      test_ignore_obstacle(plan, database.latest_version());

      WHEN("Obstacle 28->3, 16-29 added")
      {
        rmf_traffic::Trajectory obstacle_2;
        obstacle_2.insert(
          time+20s,
          Eigen::Vector3d{3, 0, M_PI_2},
          Eigen::Vector3d{0, 0, 0});
        obstacle_2.insert(
          time+30s,
          Eigen::Vector3d{3, 8, M_PI_2},
          Eigen::Vector3d{0, 0, 0});

        const auto view = database.query(rmf_traffic::schedule::query_all());
        for (const auto& _t : view)
        {
          REQUIRE_FALSE(DetectConflict::between(
              profile, obstacle_2, profile, _t.route.trajectory()));
        }

        REQUIRE_FALSE(DetectConflict::between(profile, obstacle_2, profile, t));
        obstacles.push_back(obstacle_2);
        test_with_obstacle(
          "Partial 28->3, 16-29",
          plan, database, obstacles, 0, time, false);

        test_ignore_obstacle(plan, database.latest_version());

        WHEN("Obstacle 28->3, 16-29, 24->26 added")
        {
          rmf_traffic::Trajectory obstacle_3;
          obstacle_3.insert(
            time+40s,
            Eigen::Vector3d{9, 4, 0},
            Eigen::Vector3d{0, 0, 0});
          obstacle_3.insert(
            time+60s,
            Eigen::Vector3d{18, 4, 0},
            Eigen::Vector3d{0, 0, 0});

          const auto view =
            database.query(rmf_traffic::schedule::query_all());
          for (const auto& _t : view)
          {
            REQUIRE_FALSE(DetectConflict::between(
                profile, obstacle_3, profile, _t.route.trajectory()));
          }

          REQUIRE_FALSE(DetectConflict::between(
              profile, obstacle_3, profile, t));
          obstacles.push_back(obstacle_3);

          test_with_obstacle(
            "Partial 28->3, 16-29, 24->26", plan, database,
            obstacles, 0, time, false);

          test_ignore_obstacle(plan, database.latest_version());

          WHEN("Obstacle 28->3, 16-29, 24->26, 21->22, 13->14, 5->6 added")
          {
            rmf_traffic::Trajectory obstacle_4;
            obstacle_4.insert(
              time + 10s,
              Eigen::Vector3d{-2, -4, 0},
              Eigen::Vector3d{0, 0, 0});
            obstacle_4.insert(
              time + 20s,
              Eigen::Vector3d{3, 4, 0},
              Eigen::Vector3d{0, 0, 0});

            const auto view =
              database.query(rmf_traffic::schedule::query_all());
            for (const auto& _t : view)
              REQUIRE_FALSE(DetectConflict::between(
                  profile, obstacle_4, profile, _t.route.trajectory()));

            REQUIRE_FALSE(DetectConflict::between(
                profile, obstacle_4, profile, t));
            obstacles.push_back(obstacle_4);

            rmf_traffic::Trajectory obstacle_5;
            obstacle_5.insert(
              time + 15s,
              Eigen::Vector3d{-15, 0, 0},
              Eigen::Vector3d{0, 0, 0});

            obstacle_5.insert(
              time + 45s,
              Eigen::Vector3d{-10, 0, 0},
              Eigen::Vector3d{0, 0, 0});

            for (const auto& _t : view)
            {
              REQUIRE_FALSE(DetectConflict::between(
                  profile, obstacle_5, profile, _t.route.trajectory()));
            }

            REQUIRE_FALSE(DetectConflict::between(
                profile, obstacle_5, profile, t));
            obstacles.push_back(obstacle_5);

            rmf_traffic::Trajectory obstacle_6;
            obstacle_6.insert(
              time + 60s,
              Eigen::Vector3d{-12, -8, 0},
              Eigen::Vector3d{0, 0, 0});
            obstacle_6.insert(
              time + 75s,
              Eigen::Vector3d{-18, -8, 0},
              Eigen::Vector3d{0, 0, 0});

            for (const auto& _t : view)
            {
              REQUIRE_FALSE(DetectConflict::between(
                  profile, obstacle_6, profile, _t.route.trajectory()));
            }

            REQUIRE_FALSE(DetectConflict::between(
                profile, obstacle_6, profile, t));
            obstacles.push_back(obstacle_6);

            test_with_obstacle(
              "Partial 28->3, 16-29, 24->26, 21->22, 13->14, 5->6",
              plan, database, obstacles, 0, time, false);

            test_ignore_obstacle(plan, database.latest_version());
          }
        }
      }
    }
  }

  WHEN(
    "Robot moves from 1->30 given multiple non-conflicting obstacles that fully overlap in time")
  {
    const auto time = std::chrono::steady_clock::now();
    const std::size_t start_index = 1;
    const auto start = rmf_traffic::agv::Plan::Start{time, start_index, 0.0};

    const std::size_t goal_index = 30;
    const auto goal = rmf_traffic::agv::Plan::Goal{goal_index};

    const auto start_time = std::chrono::steady_clock::now();
    const auto plan = planner.plan(start, goal);
    REQUIRE(plan);
    print_timing(start_time);

    CHECK(plan->get_itinerary().size() == 1);
    auto t = plan->get_itinerary().front().trajectory();

    const Eigen::Vector2d p_initial = t.front().position().block<2, 1>(0, 0);
    const Eigen::Vector2d p_initial_g =
      graph.get_waypoint(start_index).get_location();
    CHECK( (p_initial - p_initial_g).norm() == Approx(0.0) );

    const Eigen::Vector2d p_final = t.back().position().block<2, 1>(0, 0);
    const Eigen::Vector2d p_final_g =
      graph.get_waypoint(goal_index).get_location();
    CHECK( (p_final - p_final_g).norm() == Approx(0.0) );

    WHEN("Obstacle 28->3 that partially overlaps in time")
    {
      rmf_traffic::Trajectory obstacle_1;
      obstacle_1.insert(
        time,
        Eigen::Vector3d{-10, 8, -M_PI_2},
        Eigen::Vector3d{0, 0, 0});
      obstacle_1.insert(
        time + 30s,
        Eigen::Vector3d{-10, -8, -M_PI_2},
        Eigen::Vector3d{0, 0, 0});
      obstacle_1.insert(
        time + 50s,
        Eigen::Vector3d{-10, -8, 0},
        Eigen::Vector3d{0, 0, 0});
      obstacle_1.insert(
        time + 76s,
        Eigen::Vector3d{-2, -8, 0},
        Eigen::Vector3d{0, 0, 0});

      REQUIRE_FALSE(DetectConflict::between(profile, obstacle_1, profile, t));
      obstacles.push_back(obstacle_1);
      test_with_obstacle(
        "Full 28->3", plan, database, obstacles, 0, time, false);

      test_ignore_obstacle(plan, database.latest_version());

      WHEN("Obstacle 28->3, 16-29 added")
      {
        rmf_traffic::Trajectory obstacle_2;
        obstacle_2.insert(
          time,
          Eigen::Vector3d{3, 0, M_PI_2},
          Eigen::Vector3d{0, 0, 0});
        obstacle_2.insert(
          time+76s,
          Eigen::Vector3d{3, 8, M_PI_2},
          Eigen::Vector3d{0, 0, 0});

        const auto view = database.query(rmf_traffic::schedule::query_all());
        for (const auto& _t : view)
        {
          REQUIRE_FALSE(DetectConflict::between(
              profile, obstacle_2, profile, _t.route.trajectory()));
        }

        REQUIRE_FALSE(DetectConflict::between(profile, obstacle_2, profile, t));
        obstacles.push_back(obstacle_2);
        test_with_obstacle(
          "Full 28->3, 16-29", plan, database, obstacles, 0, time, false);

        test_ignore_obstacle(plan, database.latest_version());

        WHEN("Obstacle 28->3, 16-29, 24->26 added")
        {
          rmf_traffic::Trajectory obstacle_3;
          obstacle_3.insert(
            time,
            Eigen::Vector3d{9, 4, 0},
            Eigen::Vector3d{0, 0, 0});
          obstacle_3.insert(
            time + 76s,
            Eigen::Vector3d{18, 4, 0},
            Eigen::Vector3d{0, 0, 0});

          const auto view = database.query(rmf_traffic::schedule::query_all());
          for (const auto& _t : view)
          {
            REQUIRE_FALSE(DetectConflict::between(
                profile, obstacle_3, profile, _t.route.trajectory()));
          }

          REQUIRE_FALSE(DetectConflict::between(
              profile, obstacle_3, profile, t));
          obstacles.push_back(obstacle_3);

          test_with_obstacle(
            "Full 28->3, 16-29, 24->26",
            plan, database, obstacles, 0, time, false);

          test_ignore_obstacle(plan, database.latest_version());

          WHEN("Obstacle 28->3, 16-29, 24->26, 21->22, 13->14, 5->6 added")
          {
            rmf_traffic::Trajectory obstacle_4;
            obstacle_4.insert(
              time,
              Eigen::Vector3d{-2, 4, 0},
              Eigen::Vector3d{0, 0, 0});
            obstacle_4.insert(
              time + 76s,
              Eigen::Vector3d{3, 4, 0},
              Eigen::Vector3d{0, 0, 0});

            const auto view =
              database.query(rmf_traffic::schedule::query_all());
            for (const auto& _t : view)
            {
              REQUIRE_FALSE(DetectConflict::between(
                  profile, obstacle_4, profile, _t.route.trajectory()));
            }

            REQUIRE_FALSE(DetectConflict::between(
                profile, obstacle_4, profile, t));
            obstacles.push_back(obstacle_4);

            rmf_traffic::Trajectory obstacle_5;
            obstacle_5.insert(
              time,
              Eigen::Vector3d{-15, 0, 0},
              Eigen::Vector3d{0, 0, 0});
            obstacle_5.insert(
              time + 76s,
              Eigen::Vector3d{-10, 0, 0},
              Eigen::Vector3d{0, 0, 0});

            for (const auto& _t : view)
            {
              REQUIRE_FALSE(DetectConflict::between(
                  profile, obstacle_5, profile, _t.route.trajectory()));
            }

            REQUIRE_FALSE(DetectConflict::between(
                profile, obstacle_5, profile, t));
            obstacles.push_back(obstacle_5);

            rmf_traffic::Trajectory obstacle_6;
            obstacle_6.insert(
              time,
              Eigen::Vector3d{-12, -8, 0},
              Eigen::Vector3d{0, 0, 0});
            obstacle_6.insert(
              time + 76s,
              Eigen::Vector3d{-18, -8, 0},
              Eigen::Vector3d{0, 0, 0});

            for (const auto& _t : view)
            {
              REQUIRE_FALSE(DetectConflict::between(
                  profile, obstacle_6, profile, _t.route.trajectory()));
            }

            REQUIRE_FALSE(DetectConflict::between(
                profile, obstacle_6, profile, t));
            obstacles.push_back(obstacle_6);

            test_with_obstacle(
              "Full 28->3, 16-29, 24->26, 2->3, 13->14, 5->6",
              plan, database, obstacles, 0, time, false);

            test_ignore_obstacle(plan, database.latest_version());
          }
        }
      }
    }
  }


  WHEN("Robot moves from 20->23 and obstacle moves from 23->20")
  {
    const auto time = std::chrono::steady_clock::now();
    const std::size_t start_index = 20;
    const auto start = rmf_traffic::agv::Plan::Start{time, start_index, M_PI/2};

    const std::size_t goal_index = 23;
    const auto goal = rmf_traffic::agv::Plan::Goal{goal_index};

    const auto start_time = std::chrono::steady_clock::now();
    const auto plan = planner.plan(start, goal);
    REQUIRE(plan);
    print_timing(start_time);

    CHECK(plan->get_itinerary().size() == 1);
    const auto t = plan->get_itinerary().front().trajectory();

    const Eigen::Vector2d p_initial = t.front().position().block<2, 1>(0, 0);
    const Eigen::Vector2d p_initial_g =
      graph.get_waypoint(start_index).get_location();
    CHECK( (p_initial - p_initial_g).norm() == Approx(0.0) );

    const Eigen::Vector2d p_final = t.back().position().block<2, 1>(0, 0);
    const Eigen::Vector2d p_final_g =
      graph.get_waypoint(goal_index).get_location();
    CHECK( (p_final - p_final_g).norm() == Approx(0.0) );

    rmf_traffic::Trajectory obstacle;
    obstacle.insert(
      time + 6s,
      Eigen::Vector3d{6, 4, 0},
      Eigen::Vector3d{0, 0, 0});
    obstacle.insert(
      time + 16s,
      Eigen::Vector3d{18, 4, 0},
      Eigen::Vector3d{0, 0, 0});
    obstacle.insert(
      time + 26s,
      Eigen::Vector3d{18, 0, 0},
      Eigen::Vector3d{0, 0, 0});

    WHEN("First obstacle is introduced")
    {
      REQUIRE_FALSE(!rmf_traffic::DetectConflict::between(
          profile, obstacle, profile, t));
      obstacles.push_back(obstacle);
      test_with_obstacle("Unconstrained", plan, database, obstacles, 32, time);

      test_ignore_obstacle(plan, database.latest_version());
    }
  }

  WHEN("Robot moves from 27->32 with multiple obstacles along the way")
  {
    const auto time = std::chrono::steady_clock::now();
    const std::size_t start_index = 27;
    const auto start = rmf_traffic::agv::Plan::Start{time, start_index, 0.0};

    const std::size_t goal_index = 32;
    const auto goal = rmf_traffic::agv::Plan::Goal{goal_index};

    const auto start_time = std::chrono::steady_clock::now();
    const auto plan = planner.plan(start, goal);
    CHECK(plan);
    print_timing(start_time);

    CHECK(plan->get_itinerary().size() == 1);
    auto t = plan->get_itinerary().front().trajectory();

    const Eigen::Vector2d p_initial = t.front().position().block<2, 1>(0, 0);
    const Eigen::Vector2d p_initial_g =
      graph.get_waypoint(start_index).get_location();
    CHECK( (p_initial - p_initial_g).norm() == Approx(0.0) );

    const Eigen::Vector2d p_final = t.back().position().block<2, 1>(0, 0);
    const Eigen::Vector2d p_final_g =
      graph.get_waypoint(goal_index).get_location();
    CHECK( (p_final - p_final_g).norm() == Approx(0.0) );

    rmf_traffic::Trajectory obstacle_1;
    obstacle_1.insert(
      time,
      Eigen::Vector3d{-10, 8, -M_PI/2.0},
      Eigen::Vector3d{0, 0, 0});
    obstacle_1.insert(
      time + 25s,
      Eigen::Vector3d{-10, 0, -M_PI/2.0},
      Eigen::Vector3d{0, 0, 0});
    obstacle_1.insert(
      time + 50s,
      Eigen::Vector3d{-10, -8, -M_PI/2.0},
      Eigen::Vector3d{0, 0, 0});

    REQUIRE(obstacle_1.size() == 3);
    REQUIRE(DetectConflict::between(profile, t, profile, obstacle_1));

    WHEN("Planning is interrupted")
    {
      const std::size_t start_index = 27;
      const auto start = rmf_traffic::agv::Plan::Start{time, start_index, 0.0};

      const std::size_t goal_index = 32;
      const auto goal = rmf_traffic::agv::Plan::Goal{goal_index};

      rmf_utils::optional<rmf_traffic::agv::Plan::Result> result;
      auto plan_thread = std::thread(
        [&]()
        {
          result = planner.plan(start, goal);
        });
      *interrupt_flag = true;
      plan_thread.join();
      CHECK_FALSE(*result);
      CHECK(result->interrupted());

      THEN("Plan can resume and find a solution")
      {
        const auto new_interrupt_flag = std::make_shared<bool>(false);
        result->resume(new_interrupt_flag);
        CHECK(*result);
      }
    }

    WHEN("Obstacle 28->2")
    {
      obstacles.push_back(obstacle_1);

      const auto t_obs1 = test_with_obstacle(
        "Obstacle 28->2", plan, database, obstacles, 27, time);

      test_ignore_obstacle(plan, database.latest_version());

      WHEN("Obstacle 28->2 , 29->4")
      {
        //robot waits 10s at 27 and then rotates on the spot at 13 for another 5s
        rmf_traffic::Trajectory obstacle_2;
        obstacle_2.insert(
          time,
          Eigen::Vector3d{3, 8, -M_PI_2},
          Eigen::Vector3d{0, 0, 0});
        obstacle_2.insert(
          time + 53s,
          Eigen::Vector3d{3, 0, -M_PI_2},
          Eigen::Vector3d{0, 0, 0});
        obstacle_2.insert(
          time + 60s,
          Eigen::Vector3d{3, -4, -M_PI_2},
          Eigen::Vector3d{0, 0, 0});

        CHECK(obstacle_2.size() == 3);
        CHECK(DetectConflict::between(profile, t_obs1, profile, obstacle_2));

        obstacles.push_back(obstacle_2);

        const auto t_obs2 = test_with_obstacle(
          "Obstacle 28->2 , 29->4", plan, database, obstacles, 27, time);

        test_ignore_obstacle(plan, database.latest_version());

        WHEN("Obstacle 28->2 , 29->4, 23->26")
        {
          //robot waits 10s at 27 and then rotates on the spot at 13, 16

          rmf_traffic::Trajectory obstacle_3;
          obstacle_3.insert(
            time + 50s,
            Eigen::Vector3d{6, 4, 0},
            Eigen::Vector3d{0, 0, 0});
          obstacle_3.insert(
            time + 85s,
            Eigen::Vector3d{9, 4, 0},
            Eigen::Vector3d{0, 0, 0});
          obstacle_3.insert(
            time + 95s,
            Eigen::Vector3d{18, 4, 0},
            Eigen::Vector3d{0, 0, 0});
          CHECK(obstacle_3.size() == 3);
          CHECK(DetectConflict::between(profile, t_obs2, profile, obstacle_3));

          obstacles.push_back(obstacle_3);
          //std::cout<<"Obstacle Size: "<<obstacles.size()<<std::endl;

          test_with_obstacle(
            "Obstacle 28->2 , 29->4, 23->26",
            plan, database, obstacles, 27, time);

          test_ignore_obstacle(plan, database.latest_version());
        }
      }
    }
  }
}

std::size_t count_events(const rmf_traffic::agv::Plan& plan)
{
  std::size_t count = 0;
  for (const auto& wp : plan.get_waypoints())
  {
    if (wp.event())
      ++count;
  }

  return count;
}

class ExpectEvent : public rmf_traffic::agv::Graph::Lane::Executor
{
public:

  enum Expectation
  {
    DoorOpen,
    DoorClose,
    LiftSessionBegin,
    LiftSessionEnd,
    LiftMove,
    LiftDoorOpen,
    Dock,
    Wait
  };

  using Lane = rmf_traffic::agv::Graph::Lane;

  ExpectEvent(Expectation e)
  : _expectation(e),
    _result(false)
  {
    // Do nothing
  }

  void execute(const Lane::DoorOpen&) final
  {
    _result = _expectation == DoorOpen;
  }

  void execute(const Lane::DoorClose&) final
  {
    _result = _expectation == DoorClose;
  }

  void execute(const Lane::LiftSessionBegin&) final
  {
    _result = _expectation == LiftSessionBegin;
  }

  void execute(const Lane::LiftSessionEnd&) final
  {
    _result = _expectation == LiftSessionEnd;
  }

  void execute(const Lane::LiftMove&) final
  {
    _result = _expectation == LiftMove;
  }

  void execute(const Lane::LiftDoorOpen&) final
  {
    _result = _expectation == LiftDoorOpen;
  }

  void execute(const Lane::Dock&) final
  {
    _result = _expectation == Dock;
  }

  void execute(const Lane::Wait&) final
  {
    _result = _expectation == Wait;
  }

  bool result() const
  {
    return _result;
  }

private:

  Expectation _expectation;
  bool _result;

};

bool has_event(
  ExpectEvent::Expectation expectation,
  const rmf_traffic::agv::Plan& plan)
{
  ExpectEvent executor(expectation);
  for (const auto& wp : plan.get_waypoints())
  {
    if (wp.event() && wp.event()->execute(executor).result())
      return true;
  }

  return false;
}

SCENARIO("Graph with door", "[door]")
{
  using namespace std::chrono_literals;
  using rmf_traffic::agv::Graph;
  using Event = Graph::Lane::Event;
  using DoorOpen = Graph::Lane::DoorOpen;
  using DoorClose = Graph::Lane::DoorClose;

  const std::string test_map_name = "test_map";
  Graph graph;
  graph.add_waypoint(test_map_name, {  0, 0}); // 0
  graph.add_waypoint(test_map_name, {  0, 0}); // 1
  graph.add_waypoint(test_map_name, {  0, 0}); // 2
  graph.add_waypoint(test_map_name, {  5, 0}); // 3
  graph.add_waypoint(test_map_name, { 10, 0}); // 4
  CHECK(graph.num_waypoints() == 5);

  graph.add_lane(0, 3);
  graph.add_lane({1, Event::make(DoorOpen("door", 5s))}, 3);
  graph.add_lane(
    {2, Event::make(DoorOpen("door", 4s))},
    {3, Event::make(DoorClose("door", 4s))});
  graph.add_lane(3, 4);

  const rmf_traffic::agv::VehicleTraits traits(
    {0.7, 0.3}, {1.0, 0.45}, create_test_profile(UnitCircle));

  rmf_traffic::schedule::Database database;

  const auto default_options = rmf_traffic::agv::Planner::Options{
    make_test_schedule_validator(database, traits.profile())};

  rmf_traffic::agv::Planner planner{
    rmf_traffic::agv::Planner::Configuration{graph, traits},
    default_options
  };

  const rmf_traffic::Time start_time = std::chrono::steady_clock::now();

  const auto plan_no_door = planner.plan(
    rmf_traffic::agv::Planner::Start(start_time, 0, 0.0),
    rmf_traffic::agv::Planner::Goal(4));
  REQUIRE(plan_no_door);
  REQUIRE(plan_no_door->get_itinerary().size() == 1);
  CHECK(count_events(*plan_no_door) == 0);

  const auto plan_with_door_open = planner.plan(
    rmf_traffic::agv::Planner::Start(start_time, 1, 0.0),
    rmf_traffic::agv::Planner::Goal(4));
  REQUIRE(plan_with_door_open);
  REQUIRE(plan_with_door_open->get_itinerary().size() == 1);
  CHECK(count_events(*plan_with_door_open) == 1);
  CHECK(has_event(ExpectEvent::DoorOpen, *plan_with_door_open));

  const auto t_with_door_open =
    plan_with_door_open->get_itinerary().front().trajectory().duration();
  const auto t_no_door =
    plan_no_door->get_itinerary().front().trajectory().duration();
  CHECK(rmf_traffic::time::to_seconds(t_with_door_open - t_no_door)
    == Approx(5.0).margin(1e-12));

  const auto plan_with_door_open_close = planner.plan(
    rmf_traffic::agv::Planner::Start(start_time, 2, 0.0),
    rmf_traffic::agv::Planner::Goal(4));
  REQUIRE(plan_with_door_open_close);
  REQUIRE(plan_with_door_open_close->get_itinerary().size() == 1);
  CHECK(count_events(*plan_with_door_open_close) == 2);

  const auto t_with_door_open_close =
    plan_with_door_open_close->get_itinerary().front().trajectory().duration();
  CHECK(rmf_traffic::time::to_seconds(t_with_door_open_close - t_no_door)
    > rmf_traffic::time::to_seconds(8s));
  CHECK(has_event(ExpectEvent::DoorOpen, *plan_with_door_open_close));
  CHECK(has_event(ExpectEvent::DoorClose, *plan_with_door_open_close));
}

SCENARIO("Test planner with various start conditions")
{
  using namespace std::chrono_literals;
  using rmf_traffic::agv::Graph;
  using VehicleTraits = rmf_traffic::agv::VehicleTraits;
  using Planner = rmf_traffic::agv::Planner;
  using Duration = std::chrono::nanoseconds;
  using DetectConflict = rmf_traffic::DetectConflict;

  const std::string test_map_name = "test_map";
  Graph graph;
  graph.add_waypoint(test_map_name, {0, -5}); // 0
  graph.add_waypoint(test_map_name, {-5, 0}); // 1
  graph.add_waypoint(test_map_name, {0, 0}); // 2
  graph.add_waypoint(test_map_name, {5, 0}); // 3
  graph.add_waypoint(test_map_name, {0, 5}); // 4
  REQUIRE(graph.num_waypoints() == 5);

  graph.add_lane(0, 2); // 0
  graph.add_lane(2, 0); // 1
  // added within tests for testing with orientation constraints
  // graph.add_lane(1, 2);
  // graph.add_lane(2, 1);
  graph.add_lane(3, 2); // 2
  graph.add_lane(2, 3); // 3
  graph.add_lane(4, 2); // 4
  graph.add_lane(2, 4); // 5

  const auto profile = create_test_profile(UnitCircle);
  const VehicleTraits traits{
    {1.0, 0.4},
    {1.0, 0.5},
    profile};

  rmf_traffic::schedule::Database database;
  const rmf_traffic::schedule::ParticipantId p_obs =
    database.register_participant(
    rmf_traffic::schedule::ParticipantDescription{
      "obstacles",
      "test_Planner",
      rmf_traffic::schedule::ParticipantDescription::Rx::Unresponsive,
      profile
    });
  rmf_traffic::schedule::ItineraryVersion iv_o = 0;
  rmf_traffic::RouteId ri_o = 0;

  const auto interrupt_flag = std::make_shared<bool>(false);
  Duration hold_time = std::chrono::seconds(6);
  const rmf_traffic::agv::Planner::Options default_options{
    make_test_schedule_validator(database, profile),
    hold_time,
    interrupt_flag};

  Planner planner{
    Planner::Configuration{graph, traits},
    default_options};

  const rmf_traffic::Time initial_time = std::chrono::steady_clock::now();

  WHEN("Start initial_location coincident with initial_waypoint")
  {
    graph.add_lane(1, 2); // 6
    graph.add_lane(2, 1); // 7
    planner = Planner{Planner::Configuration{graph, traits}, default_options};

    rmf_utils::optional<Eigen::Vector2d> initial_location =
      Eigen::Vector2d{-5.0, 0};

    Planner::Start start1 = Planner::Start{
      initial_time,
      1,
      0.0};
    CHECK_FALSE(start1.location());

    Planner::Start start2 = Planner::Start{
      initial_time,
      1,
      0.0,
      std::move(initial_location)};
    CHECK(start2.location());

    Planner::Goal goal{3};

    const auto plan1 = planner.plan(start1, goal);
    REQUIRE(plan1);
    CHECK_PLAN(plan1, {-5.0, 0}, 0.0, {5.0, 0}, {1, 3});
    const auto duration1 =
      plan1->get_itinerary().front().trajectory().duration();
    const auto plan2 = plan1.replan(start2);
    REQUIRE(plan2);
    CHECK_PLAN(plan2, {-5.0, 0}, 0.0, {5.0, 0}, {1, 3});
    const auto duration2 =
      plan2->get_itinerary().front().trajectory().duration();
    CHECK((duration1 - duration2).count() == Approx(0.0));
    CHECK(plan1->get_itinerary().size() == plan2->get_itinerary().size());

    // Test with startset
    std::vector<Planner::Start> starts{start1, start2};
    const auto plan = plan1.replan(starts);
    REQUIRE(plan);
    CHECK_PLAN(plan, {-5.0, 0}, 0.0, {5.0, 0}, {1, 3});
    CHECK(
      (plan->get_itinerary().front().trajectory().duration() - duration1).count() == Approx(
        0.));
    CHECK(plan->get_itinerary().size() == plan1->get_itinerary().size());
  }

  WHEN("Start initial_location is not on an initial_waypoint")
  {
    graph.add_lane(1, 2); // 6
    graph.add_lane(2, 1); // 7
    planner = Planner{Planner::Configuration{graph, traits}, default_options};

    rmf_utils::optional<Eigen::Vector2d> initial_location =
      Eigen::Vector2d{-2.5, 0};

    Planner::Start start = Planner::Start{
      initial_time,
      1,
      0.0,
      std::move(initial_location)};

    CHECK(start.location());
    CHECK_FALSE(start.lane());

    Planner::Goal goal = Planner::Goal{3};

    const auto plan = planner.plan(start, goal);

    // Note: Waypoint 2 will be skipped because the robot does not need to
    // stop or turn there. It moves directly from waypoint 1 to waypoint 3.
    CHECK_PLAN(plan, {-2.5, 0}, 0.0, {5.0, 0}, {1, 3});

    WHEN("Testing replan")
    {
      auto plan2 = plan.replan(start);
      CHECK_PLAN(plan2, {-2.5, 0}, 0.0, {5.0, 0}, {1, 3});
    }

    WHEN("Obstace 4->0 overlaps")
    {
      std::vector<rmf_traffic::Trajectory> obstacles;
      rmf_traffic::Trajectory obstacle;
      obstacle.insert(
        initial_time,
        Eigen::Vector3d{0, 0, 0},
        Eigen::Vector3d{0, 0, 0});

      obstacle.insert(
        initial_time + 60s,
        Eigen::Vector3d{0, 0, 0},
        Eigen::Vector3d{0, 0, 0});

      CHECK(DetectConflict::between(
          profile, obstacle, profile,
          plan->get_itinerary().front().trajectory()));
      obstacles.push_back(obstacle);

      test_with_obstacle(
        "Obstace 4->0 overlaps",
        plan, database, obstacles, 1, initial_time, true);

      // Note: Waypoint 2 will be skipped because the robot does not need to
      // stop or turn there. It moves directly from waypoint 1 to waypoint 3.
      CHECK_PLAN(plan, {-2.5, 0}, 0.0, {5.0, 0}, {1, 3});
    }
  }

  WHEN("Start contains initial_location and initial_lane")
  {

    Planner::Goal goal{3};
    rmf_utils::optional<Eigen::Vector2d> initial_location =
      Eigen::Vector2d{-2.5, 0};

    WHEN("initial_lane is not constrained")
    {
      graph.add_lane(1, 2); // 6
      graph.add_lane(2, 1); // 7
      planner = Planner{Planner::Configuration{graph, traits}, default_options};

      rmf_utils::optional<std::size_t> initial_lane = std::size_t{7};

      Planner::Start start{
        initial_time,
        1,
        0.0,
        std::move(initial_location),
        std::move(initial_lane)};

      CHECK(start.location());
      CHECK(start.lane());

      const auto plan = planner.plan(start, goal);

      // Note: Waypoint 2 will be skipped because the robot does not need to
      // stop or turn there. It moves directly from waypoint 1 to waypoint 3.
      CHECK_PLAN(plan, {-2.5, 0}, 0.0, {5.0, 0}, {1, 3});
    }

  }

  WHEN("Start contains initial location and lane constraint")
  {
    graph.add_lane(1, {2, Graph::OrientationConstraint::make({M_PI})}); // 6
    graph.add_lane(2, 1); // 7
    planner = Planner{Planner::Configuration{graph, traits}, default_options};

    rmf_utils::optional<Eigen::Vector2d> initial_location =
      Eigen::Vector2d{-4.99, 0};
    rmf_utils::optional<std::size_t> initial_lane = 6;

    Planner::Start start = Planner::Start{
      initial_time,
      2,
      0.0,
      std::move(initial_location),
      std::move(initial_lane)};

    CHECK(start.location());
    CHECK(start.lane());

    double goal_orientation = M_PI_2;
    Planner::Goal goal{3, goal_orientation};

    const auto plan = planner.plan(start, goal);
    CHECK_PLAN(plan, {-4.99, 0}, 0.0, {5.0, 0}, {2, 3}, &goal_orientation);
    // Check if lane exit constraint was satisfied
    auto waypoints = plan->get_waypoints();
    REQUIRE(waypoints.size() != 0);
    auto second_wp = ++waypoints.begin();
    CHECK((second_wp->position()[2] - M_PI) == Approx(0.0));
  }

  WHEN("Planning with startset with varying orientations")
  {
    graph.add_lane(1, 2); // 6
    graph.add_lane(2, 1); // 7
    planner = Planner{Planner::Configuration{graph, traits}, default_options};

    std::vector<Planner::Start> starts;
    Planner::Start start1{initial_time, 1, 0.0};
    Planner::Start start2{initial_time, 1, M_PI_2};
    starts.push_back(start1);
    starts.push_back(start2);

    Planner::Goal goal{3, 0.0};

    auto plan = planner.plan(starts, goal);
    //we expect the starting condition with orientation = 0 to be shortest
    CHECK_PLAN(plan, {-5, 0}, 0.0, {5.0, 0}, {1, 3});

    WHEN("Testing replan with startsets")
    {
      auto plan2 = plan.replan(starts);
      CHECK_PLAN(plan, {-5, 0}, 0.0, {5.0, 0}, {1, 3});
    }
    WHEN("Obstace 4->0 overlaps")
    {
      std::vector<rmf_traffic::Trajectory> obstacles;
      rmf_traffic::Trajectory obstacle;
      obstacle.insert(
        initial_time,
        Eigen::Vector3d{0, 0, 0},
        Eigen::Vector3d{0, 0, 0});

      obstacle.insert(
        initial_time + 60s,
        Eigen::Vector3d{0, 0, 0},
        Eigen::Vector3d{0, 0, 0});
      auto t = plan->get_itinerary().front().trajectory();
      REQUIRE(DetectConflict::between(profile, obstacle, profile, t));
      obstacles.push_back(obstacle);

      for (auto& obstacle : obstacles)
      {
        const auto r = std::make_shared<rmf_traffic::Route>(
          "test_map", obstacle);
        database.extend(p_obs, {{ri_o++, r}}, iv_o++);
      }

      const auto result1 = plan.replan(start1);
      const auto duration1 =
        result1->get_itinerary().front().trajectory().duration();
      const auto result2 = plan.replan(start2);
      const auto duration2 =
        result2->get_itinerary().front().trajectory().duration();

      const auto best_start = duration1 < duration2 ?
        result1->get_start() : result2->get_start();

      plan = planner.plan(starts, goal);
      CHECK_PLAN(plan, {-5, 0}, best_start.orientation(), {5.0, 0}, {1, 3});
    }
  }

  WHEN("Startset with same initial_location but different initial waypoints")
  {
    graph.add_lane(1, 2); // 6
    graph.add_lane(2, 1); // 7
    planner = Planner{Planner::Configuration{graph, traits}, default_options};

    rmf_utils::optional<Eigen::Vector2d> location = Eigen::Vector2d{-2.5, 0};
    std::vector<Planner::Start> starts;
    Planner::Start start1{initial_time, 1, 0.0, location};
    Planner::Start start2{initial_time, 2, 0.0, location};
    starts.push_back(start1);
    starts.push_back(start2);

    Planner::Goal goal{4, M_PI_2};

    auto plan = planner.plan(starts, goal);
    //we expect the starting condition with initial_waypoint = 2 to be shortest
    CHECK_PLAN(plan, {-2.5, 0}, 0.0, {0, 5}, {2, 4});
    const auto duration = plan->get_itinerary().front().trajectory().duration();

    const auto result1 = plan.replan(start1);
    REQUIRE(result1);
    const auto duration1 =
      result1->get_itinerary().front().trajectory().duration();
    const auto result2 = plan.replan(start2);
    REQUIRE(result2);
    const auto duration2 =
      result2->get_itinerary().front().trajectory().duration();
    CHECK(duration2 < duration1);
    CHECK(duration < duration1);
    CHECK((duration - duration2).count() == Approx(0.0).margin(1e-9));
  }

  WHEN(
    "Startset with same initial_location and initial_waypoints but different initial_orientations")
  {
    // lane with exit orientation constraint
    graph.add_lane(1, {2, Graph::OrientationConstraint::make({0})}); // 6
    graph.add_lane(2, 1); // 7
    planner = Planner{Planner::Configuration{graph, traits}, default_options};

    rmf_utils::optional<Eigen::Vector2d> location = Eigen::Vector2d{-2.5, 0};
    rmf_utils::optional<std::size_t> initial_lane = 6;

    std::vector<Planner::Start> starts;
    Planner::Start start1{initial_time, 2, 0.0, location, initial_lane};
    Planner::Start start2{initial_time, 2, M_PI, location, initial_lane};
    starts.push_back(start1);
    starts.push_back(start2);

    Planner::Goal goal{4, M_PI_2};

    auto plan = planner.plan(starts, goal);
    CHECK_PLAN(plan, {-2.5, 0}, 0.0, {0, 5}, {2, 4});
    const auto duration = plan->get_itinerary().front().trajectory().duration();
    const auto result1 = plan.replan(start1);
    REQUIRE(result1);
    const auto duration1 =
      result1->get_itinerary().front().trajectory().duration();
    const auto result2 = plan.replan(start2);
    REQUIRE(result2);
    const auto duration2 =
      result2->get_itinerary().front().trajectory().duration();

//    print_trajectory_info(*result1, initial_time);
//    print_trajectory_info(*result2, initial_time);
    CHECK(duration1 < duration2);
    CHECK(duration < duration2);
    CHECK((duration - duration1).count() == Approx(0.0).margin(1e-9));
  }
}

SCENARIO("Test starts using graph with non-colinear waypoints")
{
  using namespace std::chrono_literals;
  using rmf_traffic::agv::Graph;
  using VehicleTraits = rmf_traffic::agv::VehicleTraits;
  using Planner = rmf_traffic::agv::Planner;
  using Duration = std::chrono::nanoseconds;

  const std::string test_map_name = "test_map";
  Graph graph;
  graph.add_waypoint(test_map_name, {0, 0}); // 0
  graph.add_waypoint(test_map_name, {-4, 3}); // 1
  graph.add_waypoint(test_map_name, {4, 3}); // 2
  graph.add_waypoint(test_map_name, {-4, 15}); // 3
  graph.add_waypoint(test_map_name, {4, 15}); // 4
  REQUIRE(graph.num_waypoints() == 5);

  graph.add_lane(0, 1); // 0
  graph.add_lane(1, 0); // 1
  graph.add_lane(0, 2); // 2
  graph.add_lane(2, 0); // 3
  graph.add_lane(1, 3); // 4
  graph.add_lane(3, 1); // 5
  graph.add_lane(2, 4); // 6
  REQUIRE(graph.num_lanes() == 7);

  const VehicleTraits traits{
    {1.0, 0.4},
    {1.0, 0.5},
    create_test_profile(UnitCircle)};

  rmf_traffic::schedule::Database database;
  const auto interrupt_flag = std::make_shared<bool>(false);
  Duration hold_time = std::chrono::seconds(1);
  const rmf_traffic::agv::Planner::Options default_options{
    make_test_schedule_validator(database, traits.profile()),
    hold_time,
    interrupt_flag};

  Planner planner{
    Planner::Configuration{graph, traits},
    default_options};

  const rmf_traffic::Time initial_time = std::chrono::steady_clock::now();

  // GIVEN("Robot moves from waypoint 3->4")
  // {
  //   Planner::Start start{initial_time, 3, -M_PI_2};
  //   const double goal_orientation = 0.0;
  //   Planner::Goal goal{4, goal_orientation};
  //   const auto plan = planner.plan(start, goal);
  //   CHECK_PLAN(plan, {-4, 15}, -M_PI_2, {4, 15}, {3, 1, 0 , 2, 4});
  // }

  GIVEN("Multiple starts on and off waypoints")
  {
    const double goal_orientaion = M_PI_2;
    Planner::Goal goal{4, goal_orientaion};
    // starts where robot is at initial_waypoint 1 but with different orientations
    Planner::Start start1{initial_time, 1, M_PI_2};
    Planner::Start start2{initial_time, 1, M_PI};

    // starts where robot has initial_locations displace from waypoint 1
    // Displaced 0.5m along lane 5
    rmf_utils::optional<Eigen::Vector2d> start_location1 =
      Eigen::Vector2d{-4, 3.5};

    Planner::Start start3{initial_time, 1, -M_PI_2, start_location1};
    // Displaced 0.5m along lane 1
    rmf_utils::optional<Eigen::Vector2d> start_location2 =
      Eigen::Vector2d{-3.6, 2.7};
    Planner::Start start4{initial_time, 1, -0.64, start_location1};

    std::vector<Planner::Start> starts{start1, start2, start3, start4};
    REQUIRE(starts.size() == 4);

    auto result1 = planner.plan(start1, goal);
    REQUIRE(result1);
    const auto duration1 =
      result1->get_itinerary().front().trajectory().duration();
    auto result2 = result1.replan(start2);
    REQUIRE(result2);
    const auto duration2 =
      result2->get_itinerary().front().trajectory().duration();
    auto result3 = result2.replan(start3);
    REQUIRE(result3);
    const auto duration3 =
      result3->get_itinerary().front().trajectory().duration();
    auto result4 = result3.replan(start4);
    REQUIRE(result4);
    const auto duration4 =
      result3->get_itinerary().front().trajectory().duration();

    std::vector<rmf_traffic::Duration> durations{
      duration1, duration2, duration3, duration4};

    auto best_duration_it = durations.begin();

    for (auto it = durations.begin(); it != durations.end(); it++)
    {
      if (*it < *best_duration_it)
      {
        best_duration_it = it;
      }
    }

    auto best_index = std::distance(durations.begin(), best_duration_it);
    Planner::Start best_start = starts[best_index];

    const auto plan = planner.plan(starts, goal);
    const auto plan_duration =
      plan->get_itinerary().front().trajectory().duration();
    const auto start_position =
      best_start.location() ? best_start.location().value() :
      graph.get_waypoint(best_start.waypoint()).get_location();
    CHECK_PLAN(
      plan,
      start_position,
      best_start.orientation(),
      {4, 15},
      {1, 0, 2, 4},
      &goal_orientaion);
    for (const auto duration : durations)
    {
      CHECK(plan_duration <= duration);
    }
    // start2 has the shortest duration
  }
}

SCENARIO("Multilevel Planning", "[debug]")
{
  using namespace std::chrono_literals;
  using rmf_traffic::agv::Graph;
  using VehicleTraits = rmf_traffic::agv::VehicleTraits;
  using Planner = rmf_traffic::agv::Planner;
  using Duration = std::chrono::nanoseconds;
  using Event = Graph::Lane::Event;
  using LiftDoorOpen = Graph::Lane::LiftDoorOpen;
  using LiftDoorClose = Graph::Lane::LiftDoorClose;
  using LiftMove = Graph::Lane::LiftMove;
  using DoorOpen = Graph::Lane::DoorOpen;
  using DoorClose = Graph::Lane::DoorClose;

  const std::string lift_name = "Lift1";
  const std::string L1 = "L1";
  const std::string L2 = "L2";
  const std::string L3 = "L3";

  const VehicleTraits traits{
    {1.0, 0.4},
    {1.0, 0.5},
    create_test_profile(UnitCircle)};

  rmf_traffic::schedule::Database database;
  const auto interrupt_flag = std::make_shared<bool>(false);
  Duration hold_time = std::chrono::seconds(1);
  const rmf_traffic::agv::Planner::Options default_options{
    make_test_schedule_validator(database, traits.profile()),
    hold_time,
    interrupt_flag};

  GIVEN("Goal waypoint is the first waypoint on the second map")
  {
    Graph graph;
    graph.add_waypoint(L1, {-5, 0}); // 0
    graph.add_waypoint(L1, {0, 0}); // 1
    graph.add_waypoint(L2, {0, -5}); // 2
    REQUIRE(graph.num_waypoints() == 3);

    graph.add_lane(0, 1); // 0
    graph.add_lane(1, 0); // 1
    graph.add_lane(1, 2); // 2
    graph.add_lane(2, 1); // 3

    REQUIRE(graph.num_lanes() == 4);
    Planner planner{
      Planner::Configuration{graph, traits},
      default_options};

    // Plan from 0 -> 1
    const rmf_traffic::Time time = std::chrono::steady_clock::now();
    const auto start = rmf_traffic::agv::Planner::Start(time, 0, 0.0);
    const auto goal = rmf_traffic::agv::Planner::Goal(2);
    const auto plan = planner.plan(start, goal);
    REQUIRE(plan.success());
    CHECK_PLAN(plan, {-5, 0}, 0.0, {0, -5}, {0, 1, 2});
  }

  GIVEN("Goal waypoint is the second waypoint on the second map")
  {
    Graph graph;
    graph.add_waypoint(L1, {-5, 0}); // 0
    graph.add_waypoint(L1, {0, 0}); // 1
    graph.add_waypoint(L2, {0, -5}); // 2
    graph.add_waypoint(L2, {5, -5}); // 3
    REQUIRE(graph.num_waypoints() == 4);

    graph.add_lane(0, 1); // 0
    graph.add_lane(1, 0); // 1
    graph.add_lane(1, 2); // 2
    graph.add_lane(2, 1); // 3
    graph.add_lane(2, 3); // 4
    graph.add_lane(3, 2); // 5

    REQUIRE(graph.num_lanes() == 6);
    Planner planner{
      Planner::Configuration{graph, traits},
      default_options};

    // Plan from 0 -> 3
    const rmf_traffic::Time time = std::chrono::steady_clock::now();
    const auto start = rmf_traffic::agv::Planner::Start(time, 0, 0.0);
    const auto goal = rmf_traffic::agv::Planner::Goal(3);
    const auto plan = planner.plan(start, goal);
    REQUIRE(plan.success());
    CHECK_PLAN(plan, {-5, 0}, 0.0, {5, -5}, {0, 1, 2, 3});
  }

  GIVEN("Goal waypoint is the second waypoint on the third map")
  {
    // L1 -> L2 -> L3
    Graph graph;
    graph.add_waypoint(L1, {-5, 0}); // 0
    graph.add_waypoint(L1, {0, 0}); // 1
    graph.add_waypoint(L2, {0, -5}); // 2
    graph.add_waypoint(L2, {5, -5}); // 3
    graph.add_waypoint(L3, {5, -10}); // 4
    graph.add_waypoint(L3, {10, -10}); // 5
    REQUIRE(graph.num_waypoints() == 6);

    graph.add_lane(0, 1); // 0
    graph.add_lane(1, 0); // 1
    graph.add_lane(1, 2); // 2
    graph.add_lane(2, 1); // 3
    graph.add_lane(2, 3); // 4
    graph.add_lane(3, 2); // 5
    graph.add_lane(3, 4); // 6
    graph.add_lane(4, 3); // 7
    graph.add_lane(4, 5); // 8
    graph.add_lane(5, 4); // 9

    REQUIRE(graph.num_lanes() == 10);
    Planner planner{
      Planner::Configuration{graph, traits},
      default_options};

    // Plan from 0 -> 5
    const rmf_traffic::Time time = std::chrono::steady_clock::now();
    const auto start = rmf_traffic::agv::Planner::Start(time, 0, 0.0);
    const auto goal = rmf_traffic::agv::Planner::Goal(5);
    const auto plan = planner.plan(start, goal);
    REQUIRE(plan.success());
    CHECK_PLAN(plan, {-5, 0}, 0.0, {10, -10}, {0, 1, 2, 3, 4, 5});
  }

  GIVEN("Graph with Lift")
  {
<<<<<<< HEAD
    using Event = Graph::Lane::Event;
    using LiftSessionBegin = Graph::Lane::LiftSessionBegin;
    using LiftSessionEnd = Graph::Lane::LiftSessionEnd;
    using LiftMove = Graph::Lane::LiftMove;
    using LiftDoorOpen = Graph::Lane::LiftDoorOpen;
=======
>>>>>>> 58606a8f
    Graph graph;
    graph.add_waypoint(L1, {-5, 0}); // 0
    graph.add_waypoint(L1, {0, 0}); // 1

    WHEN("Perfect alignment")
    {
      graph.add_waypoint(L2, {0, 0}); // 2
    }

    WHEN("Broken alignment")
    {
      graph.add_waypoint(L2, {1.0, 0}); // 2
    }

    const Eigen::Vector2d p = graph.get_waypoint(2).get_location();
    graph.add_waypoint(L2, p + Eigen::Vector2d(0, 5)); // 3
    graph.add_waypoint(L3, p); // 4
    graph.add_waypoint(L3, {5, 5}); // 5
    REQUIRE(graph.num_waypoints() == 6);

    // Enter the lift at L1
    graph.add_lane(
      {0, Event::make(LiftSessionBegin(lift_name, L1, 4s))}, 1);

    // Exit the lift at L1
    graph.add_lane(
      {1, Event::make(LiftDoorOpen(lift_name, L1, 4s))},
      {0, Event::make(LiftSessionEnd(lift_name, L1, 4s))});

    // Move from L1 to L2
    graph.add_lane(
      {1, Event::make(LiftMove(lift_name, L2, 4s))}, 2);

    // Move from L2 to L1
    graph.add_lane(
      {2, Event::make(LiftMove(lift_name, L1, 4s))}, 1);

    // Exit the lift at L2
    graph.add_lane(
      {2, Event::make(LiftDoorOpen(lift_name, L2, 4s))},
      {3, Event::make(LiftSessionEnd(lift_name, L2, 4s))});

    // Enter the lift at L2
    graph.add_lane(
      {3, Event::make(LiftSessionBegin(lift_name, L2, 4s))}, 2);

    // Move from L2 to L3
    graph.add_lane(
      {2, Event::make(LiftMove(lift_name, L3, 4s))}, 4);

    // Move from L3 to L2
    graph.add_lane(
      {4, Event::make(LiftMove(lift_name, L2, 4s))}, 2);

    // Exit the lift at L3
    graph.add_lane(
      {4, Event::make(LiftDoorOpen(lift_name, L3, 4s))},
      {5, Event::make(LiftSessionEnd(lift_name, L3, 4s))});

    // Enter the lift at L3
    graph.add_lane(
      {5, Event::make(LiftSessionBegin(lift_name, L3, 4s))}, 4);

    REQUIRE(graph.num_lanes() == 10);

    Planner planner{
      Planner::Configuration{graph, traits},
      default_options};

    // Plan from 0 -> 5
    const rmf_traffic::Time time = std::chrono::steady_clock::now();
    const auto start = rmf_traffic::agv::Planner::Start(time, 0, 0.0);
    const auto goal = rmf_traffic::agv::Planner::Goal(5);
    const auto plan = planner.plan(start, goal);
    REQUIRE(plan.success());
    CHECK_PLAN(plan, {-5, 0}, 0.0, {5, 5}, {0, 1, 2, 4, 5});
    CHECK(count_events(*plan) == 5);
    CHECK(has_event(ExpectEvent::LiftSessionBegin, *plan));
  }

  GIVEN("Graph with lift and door")
  {
    Graph graph;
    graph.add_waypoint("L1", {-5, 0}); // 0
    graph.add_waypoint("L1", {0, 0}); // 1
    graph.add_waypoint("L2", {0, 0}); // 2
    graph.add_waypoint("L2", {-5, 0}); // 3
    graph.add_waypoint("L2", {-10, 0}); // 4
    REQUIRE(graph.num_waypoints() == 5);

    graph.add_lane(
      {0, Event::make(LiftDoorOpen("Lift1", "L1", 4s))}, 1);
    graph.add_lane(
      {1, Event::make(LiftDoorOpen("Lift1", "L1", 4s))},
      {0, Event::make(LiftDoorClose("Lift1", "L1", 4s))});
    graph.add_lane(
      {3, Event::make(LiftDoorOpen("Lift1", "L2", 4s))}, 2);
    graph.add_lane(
      {2, Event::make(LiftDoorOpen("Lift1", "L2", 4s))},
      {3, Event::make(LiftDoorClose("Lift1", "L2", 4s))});
    graph.add_lane(
      {1, Event::make(LiftMove("Lift1", "L2", 4s))}, 2);
    graph.add_lane(
      {2, Event::make(LiftMove("Lift1", "L1", 4s))}, 1);
    graph.add_lane(
      {3, Event::make(DoorOpen("door1", 4s))},
      {4, Event::make(DoorClose("door1", 4s))});
    graph.add_lane(
      {4, Event::make(DoorOpen("door1", 4s))},
      {3, Event::make(DoorClose("door1", 4s))});
    REQUIRE(graph.num_lanes() == 8);

    Planner planner{
      Planner::Configuration{graph, traits},
      default_options};

    // Plan from 0 -> 3
    const rmf_traffic::Time time = std::chrono::steady_clock::now();
    const auto start = rmf_traffic::agv::Planner::Start(time, 0, 0.0);
    const auto goal = rmf_traffic::agv::Planner::Goal(4);
    const auto plan = planner.plan(start, goal);
    REQUIRE(plan.success());
    CHECK_PLAN(plan, {-5, 0}, 0.0, {-10, 0}, {0, 1, 2, 3, 4});
    CHECK(count_events(*plan) == 6);
    CHECK(has_event(ExpectEvent::LiftDoorOpen, *plan));
    CHECK(has_event(ExpectEvent::LiftDoorClose, *plan));
    CHECK(has_event(ExpectEvent::LiftMove, *plan));
    CHECK(has_event(ExpectEvent::DoorOpen, *plan));
    CHECK(has_event(ExpectEvent::DoorClose, *plan));
  }
}

SCENARIO("Adjacent entry and exit events")
{
  using namespace std::chrono_literals;
  using rmf_traffic::agv::Graph;
  using VehicleTraits = rmf_traffic::agv::VehicleTraits;
  using Planner = rmf_traffic::agv::Planner;
  using Duration = std::chrono::nanoseconds;
  using Event = Graph::Lane::Event;
  using LiftDoorOpen = Graph::Lane::LiftDoorOpen;
  using LiftDoorClose = Graph::Lane::LiftDoorClose;
  using DoorOpen = Graph::Lane::DoorOpen;
  using DoorClose = Graph::Lane::DoorClose;

  const VehicleTraits traits{
    {1.0, 0.4},
    {1.0, 0.5},
    create_test_profile(UnitCircle)};

  rmf_traffic::schedule::Database database;
  const auto interrupt_flag = std::make_shared<bool>(false);
  Duration hold_time = std::chrono::seconds(1);
  const rmf_traffic::agv::Planner::Options default_options{
    make_test_schedule_validator(database, traits.profile()),
    hold_time,
    interrupt_flag};

  GIVEN("non-colinear waypoints")
  {
    Graph graph;
    graph.add_waypoint("test_map", {-5, 0}); // 0
    graph.add_waypoint("test_map", {0, 0}); // 1
    graph.add_waypoint("test_map", {0, 5}); // 2
    REQUIRE(graph.num_waypoints() == 3);

    graph.add_lane(
      {0, Event::make(LiftDoorOpen("Lift1", "L1", 4s))},
      {1, Event::make(LiftDoorClose("Lift1", "L1", 4s))});
    graph.add_lane(
      {1, Event::make(LiftDoorOpen("Lift1", "L1", 4s))},
      {0, Event::make(LiftDoorClose("Lift1", "L1", 4s))});
    graph.add_lane(
      {1, Event::make(DoorOpen("door1", 4s))},
      {2, Event::make(DoorClose("door1", 4s))});
    graph.add_lane(
      {2, Event::make(DoorOpen("door1", 4s))},
      {1, Event::make(DoorClose("door1", 4s))});
    REQUIRE(graph.num_lanes() == 4);

    Planner planner{
      Planner::Configuration{graph, traits},
      default_options};

    // Plan from 0 -> 3
    const rmf_traffic::Time time = std::chrono::steady_clock::now();
    const auto start = rmf_traffic::agv::Planner::Start(time, 0, 0.0);
    const auto goal = rmf_traffic::agv::Planner::Goal(2);
    const auto plan = planner.plan(start, goal);
    REQUIRE(plan.success());
    CHECK_PLAN(plan, {-5, 0}, 0.0, {0, 5}, {0, 1, 2});
    CHECK(count_events(*plan) == 4);
    CHECK(has_event(ExpectEvent::LiftDoorOpen, *plan));
    CHECK(has_event(ExpectEvent::LiftDoorClose, *plan));
    CHECK(has_event(ExpectEvent::DoorOpen, *plan));
    CHECK(has_event(ExpectEvent::DoorClose, *plan));
  }

  GIVEN("colinear waypoints")
  {
    Graph graph;
    graph.add_waypoint("test_map", {-5, 0}); // 0
    graph.add_waypoint("test_map", {0, 0}); // 1
    graph.add_waypoint("test_map", {5, 0}); // 2
    REQUIRE(graph.num_waypoints() == 3);

    graph.add_lane(
      {0, Event::make(LiftDoorOpen("Lift1", "L1", 4s))},
      {1, Event::make(LiftDoorClose("Lift1", "L1", 4s))});
    graph.add_lane(
      {1, Event::make(LiftDoorOpen("Lift1", "L1", 4s))},
      {0, Event::make(LiftDoorClose("Lift1", "L1", 4s))});
    graph.add_lane(
      {1, Event::make(DoorOpen("door1", 4s))},
      {2, Event::make(DoorClose("door1", 4s))});
    graph.add_lane(
      {2, Event::make(DoorOpen("door1", 4s))},
      {1, Event::make(DoorClose("door1", 4s))});
    REQUIRE(graph.num_lanes() == 4);

    Planner planner{
      Planner::Configuration{graph, traits},
      default_options};

    // Plan from 0 -> 3
    const rmf_traffic::Time time = std::chrono::steady_clock::now();
    const auto start = rmf_traffic::agv::Planner::Start(time, 0, 0.0);
    const auto goal = rmf_traffic::agv::Planner::Goal(2);
    const auto plan = planner.plan(start, goal);
    REQUIRE(plan.success());
    CHECK_PLAN(plan, {-5, 0}, 0.0, {5, 0}, {0, 1, 2});
    CHECK(count_events(*plan) == 4);
    CHECK(has_event(ExpectEvent::LiftDoorOpen, *plan));
    CHECK(has_event(ExpectEvent::LiftDoorClose, *plan));
    CHECK(has_event(ExpectEvent::DoorOpen, *plan));
    CHECK(has_event(ExpectEvent::DoorClose, *plan));
  }
}

SCENARIO("Close start", "[close_start]")
{
  using namespace std::chrono_literals;

  auto database = std::make_shared<rmf_traffic::schedule::Database>();

  rmf_traffic::Profile profile{
    rmf_traffic::geometry::make_final_convex<
      rmf_traffic::geometry::Circle>(0.1),
    rmf_traffic::geometry::make_final_convex<
      rmf_traffic::geometry::Circle>(1.0)
  };

  auto p1 = rmf_traffic::schedule::make_participant(
    rmf_traffic::schedule::ParticipantDescription{
      "participant 1",
      "test_Negotiator",
      rmf_traffic::schedule::ParticipantDescription::Rx::Responsive,
      profile
    },
    database);

  auto p2 = rmf_traffic::schedule::make_participant(
    rmf_traffic::schedule::ParticipantDescription{
      "participant 2",
      "test_Negotiator",
      rmf_traffic::schedule::ParticipantDescription::Rx::Responsive,
      profile
    },
    database);

  const std::string test_map_name = "test_map";
  rmf_traffic::agv::Graph graph;
  graph.add_waypoint(test_map_name, { 0.0, -5.0}); // 0
  graph.add_waypoint(test_map_name, {-5.0, 0.0}); // 1
  graph.add_waypoint(test_map_name, { 0.0, 0.0}); // 2
  graph.add_waypoint(test_map_name, { 5.0,  0.0}); // 3
  graph.add_waypoint(test_map_name, { 0.0, 5.0}); // 4
  graph.add_waypoint(test_map_name, { 5.0, 5.0}); // 5

  /*
   *         4-----5
   *         |     |
   *         |     |
   *   1-----2-----3
   *         |
   *         |
   *         0
   */

  auto add_bidir_lane = [&](const std::size_t w0, const std::size_t w1)
    {
      graph.add_lane(w0, w1);
      graph.add_lane(w1, w0);
    };

  add_bidir_lane(0, 2);
  add_bidir_lane(1, 2);
  add_bidir_lane(3, 2);
  add_bidir_lane(3, 5);
  add_bidir_lane(4, 2);
  add_bidir_lane(4, 5);

  const rmf_traffic::agv::VehicleTraits traits{
    {0.7, 0.3},
    {1.0, 0.45},
    profile
  };

  const auto time = std::chrono::steady_clock::now();

  rmf_traffic::agv::Planner::Configuration configuration{graph, traits};

  rmf_traffic::Trajectory t_obs;
  t_obs.insert(time, {-0.5, 0.0, 0.0}, {0.0, 0.0, 0.0});
  t_obs.insert(time + 10min, {-0.5, 0.0, 0.0}, {0.0, 0.0, 0.0});
  p2.set({{test_map_name, t_obs}});

  rmf_traffic::agv::Planner planner{
    configuration,
    rmf_traffic::agv::Plan::Options{
      rmf_traffic::agv::ScheduleRouteValidator::make(
            database, p1.id(), p1.description().profile())
    }
  };

  const auto result =
      planner.plan(
        {
          rmf_traffic::agv::Plan::Start(time, 2, 0, Eigen::Vector2d{0.5, 0.0}),
          rmf_traffic::agv::Plan::Start(time, 3, 0, Eigen::Vector2d{0.5, 0.0})
        }, 4);

  REQUIRE(result);

  CHECK(result->get_itinerary().back().trajectory().back().time()
        < time + 10min);

  std::unordered_set<std::size_t> visited_wps;
  for (const auto& wp : result->get_waypoints())
  {
    if (wp.graph_index())
      visited_wps.insert(*wp.graph_index());
  }

  CHECK(visited_wps.size() == 3);
  CHECK(visited_wps.count(3));
  CHECK(visited_wps.count(5));
  CHECK(visited_wps.count(4));
}<|MERGE_RESOLUTION|>--- conflicted
+++ resolved
@@ -2588,14 +2588,8 @@
 
   GIVEN("Graph with Lift")
   {
-<<<<<<< HEAD
-    using Event = Graph::Lane::Event;
     using LiftSessionBegin = Graph::Lane::LiftSessionBegin;
     using LiftSessionEnd = Graph::Lane::LiftSessionEnd;
-    using LiftMove = Graph::Lane::LiftMove;
-    using LiftDoorOpen = Graph::Lane::LiftDoorOpen;
-=======
->>>>>>> 58606a8f
     Graph graph;
     graph.add_waypoint(L1, {-5, 0}); // 0
     graph.add_waypoint(L1, {0, 0}); // 1
